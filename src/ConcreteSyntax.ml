<<<<<<< HEAD
=======
module BL = Belt.List
>>>>>>> 40fe105f
module BA = Belt.Array
module Nominal = Binding.Nominal
open Types
open ConcreteSyntaxDescription
module AA = Util.ArrayApplicative(struct type t = string end)
module MS = Belt.Map.String
<<<<<<< HEAD
let (find, get_option') = Util.(find, get_option')
=======
let (find, get_option', traverse_list_result) =
  Util.(find, get_option', traverse_list_result)
>>>>>>> 40fe105f
module MMI = Belt.MutableMap.Int
module MSI = Belt.MutableSet.Int
module SI = Belt.Set.Int

module Lexer = ConcreteSyntax_Lexer
module Parser = ConcreteSyntax_Parser
module ParseErrors = ConcreteSyntax_ParseErrors

type ('a, 'b) result = ('a, 'b) Belt.Result.t

type prim_ty =
  | Integer
  | String

type node_type =
  | Parenthesizing
  | Operator  of string
  | Var
  | Sequence
  | Primitive of prim_ty

(** Terminals capture text from the input buffer *)
type terminal_capture =
  { content         : string;
    leading_trivia  : string;
    trailing_trivia : string;
  }

(** Nonterminals capture their children *)
type nonterminal_capture = tree

(** Terminals and nonterminals both capture data about why they were
 constructed
 *)
and capture =
  | TerminalCapture    of terminal_capture
  | NonterminalCapture of nonterminal_capture

(* Inspired by:
 * - https://github.com/apple/swift/tree/master/lib/Syntax
 * - https://github.com/dotnet/roslyn/wiki/Roslyn-Overview#syntax-trees
 *
 * Rules of trivia (same as for swift):
 * - A token owns all of its trailing trivia up to, but not including, the
 *   next newline character.
 * - Looking backward in the text, a token owns all of the leading trivia up
 *   to and including the first newline character.
 *
 * In other words, a contiguous stretch of trivia between two tokens is split
 * on the leftmost newline.
 *)
and tree =
<<<<<<< HEAD
  { sort_name : sort_name;
    node_type : node_type;
    children  : capture array;
=======
  { sort_name       : sort_name;
    node_type       : node_type;
    leading_trivia  : string;
    trailing_trivia : string;
    children        : capture array;
>>>>>>> 40fe105f
  }

(* tree equality mod trivia *)
let rec equivalent t1 t2 =
  t1.sort_name = t2.sort_name &&
  t1.node_type = t2.node_type &&
  BA.(every (zipBy t1.children t2.children equivalent')) (fun b -> b)

and equivalent' child1 child2 = match child1, child2 with
  | TerminalCapture     tc1, TerminalCapture     tc2 -> tc1.content = tc2.content
  | NonterminalCapture ntc1, NonterminalCapture ntc2 -> equivalent ntc1 ntc2
  |                       _,                       _ -> false

let find_operator_match
  (matches: operator_match list list)
  (opname : string)
  : operator_match
  = let maybe_match = find
      (* TODO now need to match *)
      (fun (OperatorMatch { operator_match_pattern }) ->
        match operator_match_pattern with
        | OperatorPattern (opname', _) -> opname' = opname
        | ParenthesizingPattern _  -> false
      )
      (Belt.List.flatten matches)
    in
    match maybe_match with
      | Some m -> m
      | None -> failwith ("failed to find a rule matching operator " ^ opname)

type subterm_result =
  | NotFound
  | FoundCapture
  | FoundTerm   of int * Nominal.term
  | FoundBinder of Pattern.t

let rec find_subtm' slot_num token_ix scopes operator_match_pattern
  = match scopes, operator_match_pattern with
    | _, [] -> NotFound
    | Nominal.Scope (binders, body) :: scopes',
      NumberedScopePattern (binder_nums, body_num) :: pattern_scopes
    ->
      let binder_matches = binders
        |. Belt.List.zip binder_nums
        |> find (fun (_, num) -> num = token_ix)
      in
      (match binder_matches with
      | Some (pat, _ix) -> FoundBinder pat
      | None -> if token_ix = body_num
        then FoundTerm (slot_num, body)
        else find_subtm' (slot_num + 1) token_ix scopes' pattern_scopes
      )
    | _, _ -> failwith "invariant violation: mismatched scopes / term patterns"

(** Find a subterm or binder given a term pattern template and the index of the
  subterm / binder we're looking for. We either (a) don't find it, (b) find a
  term, or (c) find a binder. Example:

  scopes:
    * a. b. c
    * e
  numbered scope patterns:
    * $1. $2. $3
    * $4

  * If we're looking for term $1, we'll return binder a
  * term $4 -> term e
  * term $5 -> not found

  Note that the scopes and numbered scope patterns should mirror each other in
  structure, otherwise an invariant violation may be raised.
 *)
let find_subtm
  : int -> Nominal.scope list -> numbered_scope_pattern list -> subterm_result
  = find_subtm' 0

(** The current term and sort don't match *)
exception BadSortTerm of sort * Nominal.term

exception BadRules of string

(** raised from of_ast when we need to emit a token but don't have a capture,
 * and the terminal match is a regex, not a string literal. This could actually
 * be a form of BadRules *)
exception CantEmitTokenRegex of string * Regex.t

type invalid_grammar = InvalidGrammar of string
exception CheckValidExn of invalid_grammar

(* Used to analyze token usage (see `token_usage`). We use this to check if
  there are any tokens not captured (a problem in some circumstances), or if
  there are tokens captured twice (always a problem). *)
type tokens_info =
  { captured_tokens : SI.t;
    repeated_tokens : SI.t;
  }

let accumulate_tokens = fun
  { captured_tokens = seen_toks;  repeated_tokens = repeated_toks }
  { captured_tokens = seen_toks'; repeated_tokens = repeated_toks' } ->
  let isect = SI.intersect seen_toks seen_toks' in
  { captured_tokens = SI.diff (SI.union seen_toks seen_toks') isect;
    repeated_tokens = SI.union isect (SI.union repeated_toks repeated_toks');
  }

let empty_tokens_info =
  { captured_tokens = SI.empty; repeated_tokens = SI.empty }

let rec token_usage
  : operator_match_pattern -> tokens_info
  = function
  | OperatorPattern (_, scope_patterns) -> scope_patterns
<<<<<<< HEAD
    |. Belt.List.reduce empty_tokens_info
=======
    |. BL.reduce empty_tokens_info
>>>>>>> 40fe105f
      (fun accum scope_pat ->
        accumulate_tokens accum (scope_token_usage scope_pat)
      )
  | ParenthesizingPattern cap_num ->
      { captured_tokens = SI.fromArray [| cap_num |];
        repeated_tokens = SI.empty;
      }

and scope_token_usage (NumberedScopePattern (binder_captures, body_capture))
  = (body_capture :: binder_captures)
    |. Belt.List.reduce empty_tokens_info
      (fun accum tok -> accumulate_tokens accum
          { captured_tokens = SI.fromArray [| tok |];
            repeated_tokens = SI.empty;
          }
      )

let check_operator_match_validity
  : nonterminal_token list -> operator_match_pattern
  -> MSI.t * SI.t * (int * nonterminal_token) list
  = fun token_list term_pat ->
    let numbered_toks = token_list
      |. Belt.List.toArray
      |. BA.mapWithIndex (fun i tok -> i, tok)
      |. MMI.fromArray
    in
    let { captured_tokens; repeated_tokens } = token_usage term_pat in
    let non_existent_tokens = MSI.make () in
    SI.forEach captured_tokens (fun tok_num ->
      if MMI.has numbered_toks tok_num
      then MMI.remove numbered_toks tok_num
      else MSI.add non_existent_tokens tok_num
    );
    non_existent_tokens, repeated_tokens, MMI.toList numbered_toks

(* Check invariants of concrete syntax descriptions:
 * 1. For all tokens on the LHS (token list),
 *    if the token is not captured on the RHS (term pattern):
 *   a. If the token refers to a nonterminal, this is an error.
 *   b. If the token refers to a terminal, it must be a string literal.
 * 2. No token is used twice on the RHS.
 * 3. No token is mentioned on the RHS that doesn't exist on the left
 * 4. No regex admits empty strings (these tokens could be arbitrarily inserted
 *    everywhere)
 *
 * Examples:
 * * FOO bar BAZ { op($1; $2; $3) } valid
 * * FOO bar BAZ { op($1; $3) } invalid (uncaptured nonterminal)
 * * FOO bar BAZ { op($1; $2) } possibly invalid (if BAZ isn't a string literal)
 * * FOO bar BAZ { op($2; $2) } invalid (repeated token)
 * * FOO bar BAZ { op($2; $4) } invalid (non-existent token)
 *)
let check_description_validity { terminal_rules; sort_rules } =
  let terminal_rules' = Belt.Map.String.fromArray terminal_rules in

  try
    sort_rules
      |. Belt.Map.String.forEach (fun _i (SortRule { operator_rules }) ->
<<<<<<< HEAD
        let operator_maches = Belt.List.flatten operator_rules in
        Belt.List.forEach operator_maches (fun _i
=======
        let operator_maches = BL.flatten operator_rules in
        BL.forEach operator_maches (fun _i
>>>>>>> 40fe105f
          (OperatorMatch { tokens; operator_match_pattern }) ->
          let non_existent_tokens, duplicate_captures, uncaptured_tokens =
            check_operator_match_validity tokens operator_match_pattern
          in
          if not (SI.isEmpty duplicate_captures) then (
            let tok_names = duplicate_captures
              |. SI.toArray
              |. BA.map (Printf.sprintf "$%n")
              |. Js.Array2.joinWith ", "
            in
            raise (CheckValidExn (InvalidGrammar
              ("tokens captured more than once: " ^ tok_names)));
          );
          if not (MSI.isEmpty non_existent_tokens) then (
            let tok_names = non_existent_tokens
              |. MSI.toArray
              |. BA.map (Printf.sprintf "$%n")
              |. Js.Array2.joinWith ", "
            in
            raise (CheckValidExn (InvalidGrammar
              ("non-existent tokens mentioned: " ^ tok_names)));
          );
          Belt.List.map uncaptured_tokens (fun (_i, tok) -> match tok with
            | NonterminalName name -> raise (CheckValidExn
              (InvalidGrammar ("uncaptured nonterminal: " ^ name)))
            | TerminalName nt_name -> (match MS.get terminal_rules' nt_name with
              | None -> raise (CheckValidExn (InvalidGrammar
                ("Named terminal " ^ nt_name ^ " does not exist")))
              (* TODO: switch to using canonical representatives *)
              | Some regex -> (match Regex.canonical_representative regex with
                | Some str -> str
                | None -> raise (CheckValidExn (InvalidGrammar
                  ("Uncaptured regex with no canonical representative: " ^
                    Regex.to_string regex)))
              )
                  (*
                  if Util.is_none (Regex.is_literal regex)
                then raise (CheckValidExn (InvalidGrammar
                  ("Uncaptured regex which is not a string literal: " ^
                    Regex.to_string regex)))
            *)
            )
            | Underscore _n -> ""
          )
        );
      );
    Belt.Map.String.forEach terminal_rules' (fun _i regex ->
      if Regex.accepts_empty regex then
        raise (CheckValidExn (InvalidGrammar
          ("Regex accepts empty strings: " ^ Regex.to_string regex)
        ))
    );
    None
  with
    CheckValidExn err -> Some err

let mk_tree sort_name node_type children =
<<<<<<< HEAD
  { sort_name; node_type; children; }
=======
  { sort_name;
    node_type;
    leading_trivia  = "";
    trailing_trivia = "";
    children;
  }
>>>>>>> 40fe105f

(* Helper for use in of_ast *)
let mk_terminal_capture content =
  TerminalCapture { leading_trivia = ""; content; trailing_trivia = "" }

let rec pattern_to_tree : sort_name -> Pattern.t -> tree
  = fun sort_name pat -> match pat with
<<<<<<< HEAD
  | Var name -> mk_tree sort_name Var [| (* XXX shouldn't something go here? *) |]
=======
  | Var name -> mk_tree sort_name Var [||]
>>>>>>> 40fe105f
  | Operator (name, pats) -> mk_tree sort_name (Operator name)
    (pats
      |. Belt.List.toArray
      |. Belt.Array.map (fun pat ->
          NonterminalCapture
            (pattern_to_tree (failwith "TODO: pattern_to_tree 1") pat)
      )
    )
  | Sequence pats -> mk_tree sort_name Sequence
    (pats
      |. Belt.List.toArray
      |. Belt.Array.map (fun pat ->
          NonterminalCapture
            (pattern_to_tree (failwith "TODO: pattern_to_tree 2") pat)
      )
    )
  | Primitive p ->
    (* TODO: what about other integral types? *)
    let prim_ty = match sort_name with
      | "string" -> String
      | "integer" -> Integer
      | _ -> failwith ("unexpected primitive sort name: " ^ sort_name)
    in
    mk_tree sort_name (Primitive prim_ty) [||]

(* TODO: handle non-happy cases *)
(** Pretty-print an abstract term to a concrete syntax tree
   Raises: InvariantViolation, BadRules
  *)
let rec of_ast
  (Language sorts as lang)
  ({ terminal_rules; sort_rules } as rules)
  (SortAp (sort_name, _) as current_sort)
  tm
  = let terminal_rules' = Belt.Map.String.fromArray terminal_rules in
    match current_sort, tm with
  | _, Nominal.Operator (op_name, scopes) ->
    let SortRule { operator_rules } = get_option'
      ("of_ast: failed to get sort " ^ sort_name)
      (MS.get sort_rules sort_name)
    in
    (* TODO: remove possible exception. possible to have var-only sort? *)
    let OperatorMatch { tokens = operator_match_tokens; operator_match_pattern }
      (* TODO: variable rule? *)
      = find_operator_match operator_rules op_name
    in

    let find_subtm' = fun ix -> match operator_match_pattern with
      | ParenthesizingPattern _
      -> FoundCapture

      | OperatorPattern (_term_name, numbered_scope_patterns)
      -> find_subtm ix scopes numbered_scope_patterns
    in

    (* Map each token to a subtree. For each token:
      * if it's a space, ignore it
      * if it's a terminal, print it
      * if it's a nonterminal, look up the subterm (by token number)
    *)
<<<<<<< HEAD
    let children = Belt.List.(operator_match_tokens
      |. keep (function
        | Underscore _n -> false
        | _             -> true
      )
=======
    let children = BL.(operator_match_tokens
>>>>>>> 40fe105f
      |. mapWithIndex (fun token_ix token -> token_ix, token)
      |. toArray
      )
      |. Belt.Array.map (fun (token_ix, token) ->

      let token_ix' = token_ix + 1 in (* switch from 0- to 1-based indexing *)
      match find_subtm' token_ix', token with

        | FoundCapture, NonterminalName _sort
        -> assert false (* TODO: raise invariant violation *)

        | FoundCapture, TerminalName name
        -> raise (BadRules ("capture found, terminal name: " ^ name))

        | FoundTerm (tm_ix, subtm), NonterminalName sort_name
        -> let SortDef (_, operator_defs) = get_option'
             ("of_ast: failed to get sort" ^ sort_name) @@
             MS.get sorts sort_name
           in
           let some_operator = find
             (fun (OperatorDef (op_name', _)) -> op_name' = op_name)
             operator_defs
           in
           let valences = match some_operator with
             | Some (OperatorDef (_, Arity (_, valences))) -> valences
             | None -> assert false
           in
           let valence = get_option'
               ("of_ast: failed to get term " ^ string_of_int tm_ix) @@
             Belt.List.get valences tm_ix
           in
           let new_sort = (match valence with
             | FixedValence    (_, new_sort)
             | VariableValence (_, new_sort)
             -> new_sort
           ) in
           NonterminalCapture (of_ast lang rules new_sort subtm)

        | FoundTerm (_tm_ix, subtm), TerminalName _name
        -> NonterminalCapture (of_ast lang rules current_sort subtm)

        (* if the current token is a terminal, and we didn't capture a binder
         * or term, we just emit the contents of the token *)
        | NotFound, TerminalName name
        -> let terminal_rule = get_option'
              ("of_ast: failed to get terminal rule " ^ name) @@
              MS.get terminal_rules' name
           in
           (match Regex.canonical_representative terminal_rule with
             | Some str -> mk_terminal_capture str
             | None ->
<<<<<<< HEAD
               raise (CantEmitTokenRegex (name, terminal_rule))
=======
                 Js.log ("re: " ^ Regex.to_string terminal_rule);
                 raise (CantEmitTokenRegex (name, terminal_rule))
>>>>>>> 40fe105f
           )

           (*
           (match Regex.is_literal terminal_rule with
             | Some re_str -> mk_terminal_capture re_str
             | None -> raise (CantEmitTokenRegex (name, terminal_rule))
           )
      *)

        | FoundBinder pattern, NonterminalName _name
        -> NonterminalCapture (pattern_to_tree sort_name pattern)
<<<<<<< HEAD

        (* Invariant: underscores are filtered out in the previous `keep` stage
         *)
        | _, Underscore _ -> assert false

        | FoundBinder (Var var_name), TerminalName terminal_name
        -> NonterminalCapture (mk_tree sort_name Var
          [| mk_terminal_capture var_name |])

        | FoundBinder pattern, TerminalName name
        -> raise (BadRules
          (Printf.sprintf
            "of_ast: binder (%s) found in match pattern %s, terminal name: %s"
            (Pattern.string_of_pattern pattern)
            (string_of_operator_match_pattern operator_match_pattern)
=======

        | FoundBinder pattern, TerminalName name
        -> raise (BadRules
          (Printf.sprintf
            "binder (%s) found, terminal name: %s"
            (Pattern.string_of_pattern pattern)
>>>>>>> 40fe105f
            name
        ))

        | NotFound, NonterminalName name
        -> raise (BadRules (Printf.sprintf
          "of_ast: subterm %n not found in match pattern %s, nonterminal name: %s"
          token_ix'
          (string_of_operator_match_pattern operator_match_pattern)
          name
        ))
    ) in

    mk_tree sort_name (Operator op_name) children

  | _, Nominal.Var name
<<<<<<< HEAD
  ->
    (* variable rule *)
    let SortRule { variable } = sort_rules |. Belt.Map.String.getExn sort_name
    in
    (match variable with
      | None -> failwith
        ("TODO: no variable rule available for sort " ^ sort_name)
      | Some { tokens; var_capture }
      -> mk_tree sort_name Var [| mk_terminal_capture name |])
=======
  -> mk_tree sort_name Var [| mk_terminal_capture name |]
>>>>>>> 40fe105f

  | SortAp ("sequence", [|sort|]), Nominal.Sequence tms ->
    let children = tms
      |> List.map (fun tm -> NonterminalCapture (of_ast lang rules sort tm))
      |> Belt.List.toArray
    in
    mk_tree sort_name Sequence children

  | SortAp ("string", [||]), Nominal.Primitive (PrimString str) ->
    mk_tree sort_name (Primitive String) [| mk_terminal_capture str |]

  | SortAp ("integer", [||]), Nominal.Primitive (PrimInteger i) ->
    let str = Bigint.to_string i in
    mk_tree sort_name (Primitive Integer) [| mk_terminal_capture str |]

  | _, _ -> raise (BadSortTerm (current_sort, tm))

let rec to_string { children } = children
  |> Array.map
    (function
    | TerminalCapture { leading_trivia; content; trailing_trivia }
    -> leading_trivia ^ content ^ trailing_trivia
    | NonterminalCapture nonterminal_capture
    -> to_string nonterminal_capture
    )
  |> Belt.List.fromArray
  |> String.concat ""

let rec remove_spaces : tree -> tree
<<<<<<< HEAD
  = fun { sort_name; node_type; children } ->
    let children' = children
      |. Belt.Array.map (function
        | TerminalCapture { content } -> TerminalCapture
          { content; leading_trivia = ""; trailing_trivia = "" }
        | NonterminalCapture ntc -> NonterminalCapture (remove_spaces ntc)
      )
    in { sort_name; node_type; children = children' }
=======
  = fun { sort_name; node_type; leading_trivia; trailing_trivia; children }
    -> let children' = children
         |. BA.map (function
           | TerminalCapture tc -> TerminalCapture tc
           | NonterminalCapture ntc
           -> NonterminalCapture (remove_spaces ntc)
         )
       in {
           sort_name; node_type; leading_trivia; trailing_trivia;
           children = children'
         }
>>>>>>> 40fe105f

exception ToAstError of string

let prim_to_ast : prim_ty -> string -> primitive
  = fun prim_ty str -> match prim_ty with
    | String  -> PrimString str
    | Integer ->
      try
        PrimInteger (Bigint.of_string str)
      with
        _ -> raise (ToAstError "failed to read integer literal")

(* Convert a concrete tree to an AST. We ignore trivia. *)
<<<<<<< HEAD
let rec tree_to_ast
  (Language sorts as lang)
  ({ sort_rules } as rules)
  sort_name
  tree
  : Nominal.term
    = match tree.node_type, tree.children with
    | Var, [| TerminalCapture { content = name } |]
    -> Var name
    | Sequence, children ->
      let children' = children
        |. Belt.Array.map
          (function
            | TerminalCapture _ -> raise @@
              ToAstError "Unexpected terminal found in a sequence"
            | NonterminalCapture child -> tree_to_ast lang rules sort_name child
=======
let rec tree_to_ast lang tree : Nominal.term
  = let { node_type; children; } = remove_spaces tree in
    match node_type, children with
    | Var, [| TerminalCapture { content = name } |]
    -> Var name
    | Sequence, _ ->
      let children' = children
        |. Belt.Array.map
          (function
            | TerminalCapture _ -> raise (ToAstError
              "Unexpected terminal found in a sequence"
            )
            | NonterminalCapture child -> tree_to_ast lang child
>>>>>>> 40fe105f
          )
        |. Belt.List.fromArray
      in
      Sequence children'
    | Primitive prim_ty, [| TerminalCapture { content } |]
    -> Primitive (prim_to_ast prim_ty content)

    (* TODO: check validity *)
    | Operator op_name, tree_children ->
      let SortRule { operator_rules } = get_option'
        ("of_ast: failed to get sort " ^ sort_name)
        (MS.get sort_rules sort_name)
      in

      let OperatorMatch { operator_match_pattern }
        (* TODO: variable rule? *)
        = find_operator_match operator_rules op_name
      in

      let scope_patterns = match operator_match_pattern with
        | ParenthesizingPattern _ -> failwith "TODO: error 1"
        | OperatorPattern(pat_op_name, scope_patterns) ->
          assert (pat_op_name = op_name);
          scope_patterns
      in

      (* Note: have to be careful to re-index capture numbers from 1-based to
       * 0-based *)
      let ast_children = scope_patterns
        |. Belt.List.map (fun (NumberedScopePattern (var_caps, body_cap)) ->
          let binders = var_caps
            |. Belt.List.map (fun cap_num ->
              match Belt.Array.get tree_children (cap_num - 1) with
              | Some cap -> capture_to_pat cap
              | None -> failwith "TODO: error 2"
            )
          in
          let body = match Belt.Array.get tree_children (body_cap - 1) with
            | Some (NonterminalCapture tree) ->
              tree_to_ast lang rules sort_name (* XXX sort name *) tree
            | Some (TerminalCapture { content }) -> failwith
              (Printf.sprintf
                "Unexpected terminal capture (%s) in tree (%s), capture %n, match pattern %s"
                content
                (to_string tree)
                body_cap
                (string_of_operator_match_pattern operator_match_pattern)
              )
            | None -> failwith
              (Printf.sprintf
                "Failed to find capture %n in tree (%s), match pattern %s"
                body_cap
                (to_string tree)
                (string_of_operator_match_pattern operator_match_pattern)
              )
          in
          Nominal.Scope(binders, body)
        )
      in

      Operator (op_name, ast_children)

    | Parenthesizing, children ->
      let children' = children
<<<<<<< HEAD
        |. Belt.Array.keepMap (function
          | NonterminalCapture child
          -> Some (Nominal.Scope ([], tree_to_ast lang rules sort_name child))
          | TerminalCapture _ -> None
        )
      in
      (match children' with
        | [| Scope ([], child) |] -> child
        | _ -> failwith "TODO: error 5"
      )
=======
        |. BA.keepMap (function
          | TerminalCapture { content } -> None
          | NonterminalCapture child    -> Some (scope_to_ast lang child)
        )
        |. Belt.List.fromArray
      in Operator (op_name, children')
>>>>>>> 40fe105f

    | Primitive _, _
    | Var        , _
    -> assert false

and capture_to_pat : capture -> Pattern.t
  = function
<<<<<<< HEAD
    | TerminalCapture { content } -> raise @@ ToAstError (Printf.sprintf
      "Unexpected bare terminal capture (%s) in capture_to_pat"
      content
    )
    | NonterminalCapture { node_type; children } ->
      match node_type with
      | Operator op_name ->
        let children' = children
          |. Belt.Array.keepMap (fun cap -> match cap with
=======
    | TerminalCapture { content = name } -> raise
      (ToAstError "Unexpected bare terminal capture in capture_to_pat")
    | NonterminalCapture { sort_name; node_type; children } ->
      match node_type with
      | Operator op_name ->
        let children' = children
          |. BA.keepMap (fun cap -> match cap with
>>>>>>> 40fe105f
            | TerminalCapture { content } -> None
            | NonterminalCapture child    -> Some (capture_to_pat cap)
          )
          |. Belt.List.fromArray
        in
        Operator (op_name, children')
      | Var -> (match children with
        | [| TerminalCapture { content = name } |] -> Var name
<<<<<<< HEAD
        | _ -> raise @@ ToAstError
          "Unexpected children of a var capture (expected a single terminal capture)"
=======
>>>>>>> 40fe105f
      )
      | Sequence ->
        let children' = children
          |. Belt.Array.map capture_to_pat
          |. Belt.List.fromArray
        in Sequence children'
      | Primitive prim_ty -> (match children with
        | [| TerminalCapture { content } |]
        -> Primitive (prim_to_ast prim_ty content)
        | _ -> raise @@
          ToAstError "Unexpected primitive capture in capture_to_pat"
      )
<<<<<<< HEAD

and scope_to_ast lang rules sort valences ({ children } as tree) : Nominal.scope
  = match children |. BA.reverse |. Belt.List.fromArray with
  | body :: binders ->
    let body' = tree_to_ast lang rules sort {tree with children = [| body |]} in
    let binders' = binders
      |. Belt.List.map capture_to_pat
      |. Belt.List.reverse
    in
    Scope (binders', body')
  | [] -> raise (ToAstError "scope_to_ast called on no children")

let to_ast
  : language
  -> ConcreteSyntaxDescription.t
  -> string
  -> tree
  -> (Nominal.term, string) Belt.Result.t
  = fun lang rules sort tree ->
    try
      Ok (tree_to_ast lang rules sort tree)
    with
      ToAstError msg -> Error msg

(* All infix operators of the same priority must have the same fixity.
 * TODO: is this a restriction that still makes sense?
 *)
=======

and scope_to_ast lang ({ children } as tree) : Nominal.scope
  = match children |. BA.reverse |. BL.fromArray with
  | body :: binders ->
    let body' = tree_to_ast lang {tree with children = [| body |]} in
    let binders' = binders
      |. Belt.List.map capture_to_pat
      |. List.rev
    in
    Scope (binders', body')
  | [] -> raise (ToAstError "scope_to_ast called on no children")

let to_ast : language -> tree -> (Nominal.term, string) Belt.Result.t
  = fun lang tree ->
    try
      Ok (tree_to_ast lang tree)
    with
      ToAstError msg -> Error msg

(* TODO: now that we're no longer using Jison we can remove NonMatchingFixities
 *)
exception NonMatchingFixities of string * string list
>>>>>>> 40fe105f
exception MixedFixities of bool * int

(* Produce an augmented grammar *)
let to_grammar
  : ConcreteSyntaxDescription.t
  -> (LrParsing.grammar * ConcreteSyntaxDescription.operator_match' Belt.MutableMap.Int.t)
  = fun {terminal_rules; sort_rules} ->
    let terminal_key_arr = BA.map terminal_rules (fun (k, _) -> k) in
    let terminal_nums = terminal_key_arr
      (* start other terminals (besides $ and SPACE) at 2 *)
      |. Belt.Array.mapWithIndex (fun i name -> name, i + 2)
      |. Belt.Array.concat [| "$", 0; "SPACE", 1 |]
    in
    let terminal_nums_map = MS.fromArray terminal_nums in

    let nonterminal_names_map = sort_rules
      |. MS.keysToArray
      (* start other nonterminals (besides root) at 1 *)
      |. BA.mapWithIndex (fun i name -> name, i + 1)
      |. MS.fromArray
      |. MS.set "root" 0
    in
    let nonterminal_nums = MS.toArray nonterminal_names_map in

    (* We're dealing with a non-augmented grammar here. Start counting from 0.
     *)
    let prod_num = ref 1 in
    let production_rule_map = Belt.MutableMap.Int.make () in

    (* Spaces are removed by the parsing step, so we need to remove them from
     * our token list. *)
    let non_space_tokens : nonterminal_token -> LrParsing.symbol option
      = function
      | TerminalName tn
      -> Some (LrParsing.Terminal (terminal_nums_map
        |. MS.get tn
        |> get_option' ("to_grammar: failed to get " ^ tn)
      ))
      | NonterminalName ntn
      -> Some (Nonterminal (nonterminal_names_map
        |. MS.get ntn
        |> get_option' ("to_grammar: failed to get " ^ ntn)
      ))
      | Underscore _ -> None
    in

    let nonterminals = sort_rules
      |. MS.valuesToArray
      |. BA.mapWithIndex (fun i (SortRule { operator_rules; variable }) ->
        let productions : LrParsing.symbol list list = operator_rules
          |. Belt.List.map (fun operator_level -> operator_level |.
            Belt.List.map (fun (OperatorMatch ({ tokens } as rule)) ->
              Belt.MutableMap.Int.set production_rule_map !prod_num rule;
              prod_num := !prod_num + 1;
              Belt.List.keepMap tokens non_space_tokens
            )
          )
          (* TODO: temporary pending precedence parsing *)
          |. Belt.List.flatten
        in
        let productions' = match variable with
          | None -> productions
          | Some { tokens } ->
            Belt.List.keepMap tokens non_space_tokens :: productions
        in
        i + 1, { LrParsing.productions = productions' }
      )
      |. Belt.Map.Int.fromArray
<<<<<<< HEAD
      (* TODO: we don't necessarily start with production 1 *)
=======
>>>>>>> 40fe105f
      |. Belt.Map.Int.set 0 { productions = [ [ Nonterminal 1 ] ] }
    in

    { nonterminals; terminal_nums; nonterminal_nums }, production_rule_map

let production_sort_name
  : LrParsing.nonterminal_num Belt.MutableMap.Int.t
  -> LrParsing.nonterminal_num Belt.Map.String.t
  -> LrParsing.production_num
<<<<<<< HEAD
  -> string
=======
  -> node_type * string
>>>>>>> 40fe105f
  = fun nt_map nonterminal_nums prod_num ->
    let nt_num = nt_map
      |. MMI.get prod_num
      |> get_option'
        ("production_sort_name: failed to get " ^ string_of_int prod_num)
    in
    let f _ nt_num' = nt_num' = nt_num in
<<<<<<< HEAD
    match Belt.Map.String.findFirstBy nonterminal_nums f with
      | None -> failwith
        "production_sort_name: invariant violation: sort not found"
      | Some (name, _) -> name
=======
    let sort_name = match Belt.Map.String.findFirstBy nonterminal_nums f with
      | None -> failwith "production_info: invariant violation: sort not found"
      | Some (name, _) -> name
    in
    (* XXX sort / operator mismatch! *)
    Operator sort_name, sort_name
>>>>>>> 40fe105f

let tree_of_parse_result
  (module Lr0 : LrParsing.LR0)
  : ConcreteSyntaxDescription.operator_match' Belt.MutableMap.Int.t
  -> LrParsing.nonterminal_num MS.t
  -> ConcreteSyntaxDescription.sort_rules
  -> string (* root name *)
  -> string (* parsed string *)
  -> LrParsing.parse_result
  -> tree
  = fun production_rule_map nonterminal_nums sort_rules root_name str root ->
    let str_pos = ref 0 in
    let str_len = Js.String2.length str in

    let get_trivia : int -> int -> string * string
      = fun start_pos end_pos ->
        (* look back consuming all whitespace to (and including) a newline *)
        let leading_trivia =
          Js.String2.slice str ~from:!str_pos ~to_:start_pos
        in

        (* look forward consuming all whitespace up to a newline *)
        str_pos := end_pos;
        let continue = ref true in
        while !continue do
          (* TODO: need to be aware of other whitespace tokens *)
          let got_space = Js.String2.charAt str !str_pos = " " in
          continue := !str_pos < str_len && got_space;
          if !continue then str_pos := !str_pos + 1;
        done;

        let trailing_trivia =
          Js.String2.slice str ~from:end_pos ~to_:!str_pos
        in

        leading_trivia, trailing_trivia
    in

    let rec go_nt : string -> LrParsing.parse_result -> tree
      = fun nt_name { production; children } ->
        let prod_num = match production with
          | Left _ -> failwith
            "invariant violation: go_nt received a terminal production"
          | Right prod_num -> prod_num
        in
<<<<<<< HEAD

        (* Printf.printf "go_nt %s (production_num %n)\n" nt_name prod_num; *)

        let sort_name = production_sort_name
=======
        let node_type, sort_name = production_info
>>>>>>> 40fe105f
          Lr0.production_nonterminal_map
          nonterminal_nums
          prod_num
        in

        (* Printf.printf "sort_name: %s\n" sort_name; *)
        let { operator_match_pattern } =
          Belt.MutableMap.Int.getExn production_rule_map prod_num
        in

        let m_ctor_name = match operator_match_pattern with
          | OperatorPattern (op_name, _) ->
              (* Printf.printf "ctor_name: %s\n" op_name; *)
              Some op_name
          | ParenthesizingPattern _ -> None
        in

        (* Printf.printf "nt_name: %s\n" nt_name; *)
        let node_type = match m_ctor_name with
          | None -> Parenthesizing
          | Some "var" -> Var (* TODO this seems wrong *)
          | Some ctor_name -> Operator ctor_name
        in

        let err = "tree_of_parse_result: failed to get " ^ nt_name in

        let tokens : nonterminal_token list
          = match sort_rules |. MS.get nt_name |> get_option' err with
            | SortRule { operator_rules } ->
              let maybe_op_rule = operator_rules
<<<<<<< HEAD
              |. Belt.List.flatten
              |. Belt.List.getBy
                (fun (OperatorMatch { operator_match_pattern }) ->
                match m_ctor_name, operator_match_pattern with
                  | None, ParenthesizingPattern _ -> true
                  | Some ctor_name, OperatorPattern (op_name, _) ->
                      ctor_name = op_name
                  | _, _ -> false
=======
              |. BL.flatten
              |. BL.getBy (fun (OperatorMatch { operator_match_pattern }) ->
                match operator_match_pattern with
                  | OperatorPattern (op_name, _) -> ctor_name = op_name
                  | ParenthesizingPattern _ -> true
>>>>>>> 40fe105f
              )
              in
              match maybe_op_rule with
                | Some (OperatorMatch { tokens }) -> tokens
                | None -> (match m_ctor_name with
                   | None -> failwith
                     "error: unable to find parenthesizing pattern"
                   | Some ctor_name -> failwith
                     ("error: unable to find operator " ^ ctor_name)
                )
        in

        let tokens_no_space = tokens
          |. Belt.List.keep (function
            | Underscore _ -> false
            | _ -> true
          )
        in

<<<<<<< HEAD
        { sort_name; node_type;
=======
        { sort_name; node_type; leading_trivia; trailing_trivia;
>>>>>>> 40fe105f
          children = children
            |. Belt.List.zip tokens_no_space
            |. Belt.List.toArray
            |> Util.array_map_keep (function (parse_result, token) -> match token with
              | TerminalName _
              -> Some (TerminalCapture (go_t parse_result))
              | NonterminalName ntn
              -> Some (NonterminalCapture (go_nt ntn parse_result))
              (* TODO: trivia *)
              | Underscore _ -> None
            )
        }

    and go_t : LrParsing.parse_result -> terminal_capture
      = fun { start_pos; end_pos } ->
        let leading_trivia, trailing_trivia = get_trivia start_pos end_pos in
        let content = Js.String.slice str ~from:start_pos ~to_:end_pos in
        { leading_trivia; content; trailing_trivia }

    in

    go_nt root_name root

let lexer_of_desc : ConcreteSyntaxDescription.t -> Lex.lexer
<<<<<<< HEAD
  = fun { terminal_rules } ->
    let lex_items = terminal_rules
      |. Belt.Array.map (fun (tok_name, re) -> Regex.to_string re, tok_name)
      |. Belt.List.fromArray
    in ({|[ \n\r\t]+|}, "SPACE") :: lex_items
=======
  = fun { terminal_rules } -> terminal_rules
    |. BA.map (fun (tok_name, re) -> Regex.to_string re, tok_name)
    |. BL.fromArray
>>>>>>> 40fe105f

let parse desc root_name str =
  try
    let grammar, production_rule_map = to_grammar desc in
    let module Lr0' = LrParsing.Lr0(struct
      let grammar = grammar
    end) in
    let lexer = lexer_of_desc desc in

    (* TODO: come up with better idea where to do this *)
    let augmented_sort_rules = MS.set desc.sort_rules "root"
      (SortRule (
        { sort_name = "root";
          operator_rules = [[]];
          variable = Some
            (* XXX tm vs expr *)
            { tokens = [NonterminalName "tm"]; var_capture = 1 };
        }
      ))
    in

    match Lr0'.lex_and_parse lexer str with
<<<<<<< HEAD
      | Ok root
      ->
        (* Printf.printf "parse result: %s\n" (LrParsing.parse_result_to_string root); *)
        Belt.Result.Ok (tree_of_parse_result
=======
      | Ok result
      -> Belt.Result.Ok (tree_of_parse_result
>>>>>>> 40fe105f
        (module Lr0')
        production_rule_map
        (MS.fromArray grammar.nonterminal_nums)
        augmented_sort_rules
        root_name
        str
<<<<<<< HEAD
        root)
=======
        result)
>>>>>>> 40fe105f
      | Error (Either.Left { start_pos; end_pos; message })
      -> Error (Printf.sprintf
        "lexical error at characters %n - %n (%s):\n%s"
        start_pos
        end_pos
        (Js.String2.slice str ~from:start_pos ~to_:end_pos)
        message
      )
      | Error (Either.Right (char_no, message)) -> Error (Printf.sprintf
        "parser error at character %n:\n%s"
        char_no
        message
      )

  with
<<<<<<< HEAD
=======
    | NonMatchingFixities (sort_name, token_names) -> Error
      ("In sort " ^ sort_name ^ ": all fixities in a precedence level must be the same fixity (this is a limitation of Bison-style parsers (Jison in particular). The operators identified by [" ^ String.concat ", " token_names ^ "] must all share the same fixity.")
>>>>>>> 40fe105f
    | MixedFixities (b, l) -> Error ("Found a mix of fixities -- all must be uniform " ^ string_of_bool b ^ " " ^ string_of_int l)

let make_concrete_description
  (terminal_rules: pre_terminal_rule list)
  (sort_rules : sort_rule list) =
  let module Parse_regex = Parsing.Incremental(Parsing.Parseable_regex) in
  { terminal_rules = terminal_rules
    |> List.map (fun (PreTerminalRule (name, str_or_re_str)) ->
      match str_or_re_str with
        | Left re_str -> (match Parse_regex.parse re_str with
          | Ok re -> name, re
          | Error msg -> failwith ("failed to parse regex: " ^ msg)
        )
        | Right str -> name, Regex.ReString str
    )
    |> Belt.List.toArray;
  sort_rules = sort_rules
    |> List.map (fun ((SortRule { sort_name }) as rule) -> sort_name, rule)
    |> Belt.List.toArray
    |> Belt.Map.String.fromArray;
  }<|MERGE_RESOLUTION|>--- conflicted
+++ resolved
@@ -1,19 +1,10 @@
-<<<<<<< HEAD
-=======
-module BL = Belt.List
->>>>>>> 40fe105f
 module BA = Belt.Array
 module Nominal = Binding.Nominal
 open Types
 open ConcreteSyntaxDescription
 module AA = Util.ArrayApplicative(struct type t = string end)
 module MS = Belt.Map.String
-<<<<<<< HEAD
 let (find, get_option') = Util.(find, get_option')
-=======
-let (find, get_option', traverse_list_result) =
-  Util.(find, get_option', traverse_list_result)
->>>>>>> 40fe105f
 module MMI = Belt.MutableMap.Int
 module MSI = Belt.MutableSet.Int
 module SI = Belt.Set.Int
@@ -66,17 +57,9 @@
  * on the leftmost newline.
  *)
 and tree =
-<<<<<<< HEAD
   { sort_name : sort_name;
     node_type : node_type;
     children  : capture array;
-=======
-  { sort_name       : sort_name;
-    node_type       : node_type;
-    leading_trivia  : string;
-    trailing_trivia : string;
-    children        : capture array;
->>>>>>> 40fe105f
   }
 
 (* tree equality mod trivia *)
@@ -189,11 +172,7 @@
   : operator_match_pattern -> tokens_info
   = function
   | OperatorPattern (_, scope_patterns) -> scope_patterns
-<<<<<<< HEAD
     |. Belt.List.reduce empty_tokens_info
-=======
-    |. BL.reduce empty_tokens_info
->>>>>>> 40fe105f
       (fun accum scope_pat ->
         accumulate_tokens accum (scope_token_usage scope_pat)
       )
@@ -252,13 +231,8 @@
   try
     sort_rules
       |. Belt.Map.String.forEach (fun _i (SortRule { operator_rules }) ->
-<<<<<<< HEAD
         let operator_maches = Belt.List.flatten operator_rules in
         Belt.List.forEach operator_maches (fun _i
-=======
-        let operator_maches = BL.flatten operator_rules in
-        BL.forEach operator_maches (fun _i
->>>>>>> 40fe105f
           (OperatorMatch { tokens; operator_match_pattern }) ->
           let non_existent_tokens, duplicate_captures, uncaptured_tokens =
             check_operator_match_validity tokens operator_match_pattern
@@ -316,16 +290,7 @@
     CheckValidExn err -> Some err
 
 let mk_tree sort_name node_type children =
-<<<<<<< HEAD
-  { sort_name; node_type; children; }
-=======
-  { sort_name;
-    node_type;
-    leading_trivia  = "";
-    trailing_trivia = "";
-    children;
-  }
->>>>>>> 40fe105f
+  { sort_name; node_type; children }
 
 (* Helper for use in of_ast *)
 let mk_terminal_capture content =
@@ -333,11 +298,7 @@
 
 let rec pattern_to_tree : sort_name -> Pattern.t -> tree
   = fun sort_name pat -> match pat with
-<<<<<<< HEAD
   | Var name -> mk_tree sort_name Var [| (* XXX shouldn't something go here? *) |]
-=======
-  | Var name -> mk_tree sort_name Var [||]
->>>>>>> 40fe105f
   | Operator (name, pats) -> mk_tree sort_name (Operator name)
     (pats
       |. Belt.List.toArray
@@ -398,15 +359,11 @@
       * if it's a terminal, print it
       * if it's a nonterminal, look up the subterm (by token number)
     *)
-<<<<<<< HEAD
     let children = Belt.List.(operator_match_tokens
       |. keep (function
         | Underscore _n -> false
         | _             -> true
       )
-=======
-    let children = BL.(operator_match_tokens
->>>>>>> 40fe105f
       |. mapWithIndex (fun token_ix token -> token_ix, token)
       |. toArray
       )
@@ -458,12 +415,7 @@
            (match Regex.canonical_representative terminal_rule with
              | Some str -> mk_terminal_capture str
              | None ->
-<<<<<<< HEAD
                raise (CantEmitTokenRegex (name, terminal_rule))
-=======
-                 Js.log ("re: " ^ Regex.to_string terminal_rule);
-                 raise (CantEmitTokenRegex (name, terminal_rule))
->>>>>>> 40fe105f
            )
 
            (*
@@ -475,7 +427,6 @@
 
         | FoundBinder pattern, NonterminalName _name
         -> NonterminalCapture (pattern_to_tree sort_name pattern)
-<<<<<<< HEAD
 
         (* Invariant: underscores are filtered out in the previous `keep` stage
          *)
@@ -491,14 +442,6 @@
             "of_ast: binder (%s) found in match pattern %s, terminal name: %s"
             (Pattern.string_of_pattern pattern)
             (string_of_operator_match_pattern operator_match_pattern)
-=======
-
-        | FoundBinder pattern, TerminalName name
-        -> raise (BadRules
-          (Printf.sprintf
-            "binder (%s) found, terminal name: %s"
-            (Pattern.string_of_pattern pattern)
->>>>>>> 40fe105f
             name
         ))
 
@@ -514,7 +457,6 @@
     mk_tree sort_name (Operator op_name) children
 
   | _, Nominal.Var name
-<<<<<<< HEAD
   ->
     (* variable rule *)
     let SortRule { variable } = sort_rules |. Belt.Map.String.getExn sort_name
@@ -524,9 +466,6 @@
         ("TODO: no variable rule available for sort " ^ sort_name)
       | Some { tokens; var_capture }
       -> mk_tree sort_name Var [| mk_terminal_capture name |])
-=======
-  -> mk_tree sort_name Var [| mk_terminal_capture name |]
->>>>>>> 40fe105f
 
   | SortAp ("sequence", [|sort|]), Nominal.Sequence tms ->
     let children = tms
@@ -556,7 +495,6 @@
   |> String.concat ""
 
 let rec remove_spaces : tree -> tree
-<<<<<<< HEAD
   = fun { sort_name; node_type; children } ->
     let children' = children
       |. Belt.Array.map (function
@@ -565,19 +503,6 @@
         | NonterminalCapture ntc -> NonterminalCapture (remove_spaces ntc)
       )
     in { sort_name; node_type; children = children' }
-=======
-  = fun { sort_name; node_type; leading_trivia; trailing_trivia; children }
-    -> let children' = children
-         |. BA.map (function
-           | TerminalCapture tc -> TerminalCapture tc
-           | NonterminalCapture ntc
-           -> NonterminalCapture (remove_spaces ntc)
-         )
-       in {
-           sort_name; node_type; leading_trivia; trailing_trivia;
-           children = children'
-         }
->>>>>>> 40fe105f
 
 exception ToAstError of string
 
@@ -591,7 +516,6 @@
         _ -> raise (ToAstError "failed to read integer literal")
 
 (* Convert a concrete tree to an AST. We ignore trivia. *)
-<<<<<<< HEAD
 let rec tree_to_ast
   (Language sorts as lang)
   ({ sort_rules } as rules)
@@ -608,21 +532,6 @@
             | TerminalCapture _ -> raise @@
               ToAstError "Unexpected terminal found in a sequence"
             | NonterminalCapture child -> tree_to_ast lang rules sort_name child
-=======
-let rec tree_to_ast lang tree : Nominal.term
-  = let { node_type; children; } = remove_spaces tree in
-    match node_type, children with
-    | Var, [| TerminalCapture { content = name } |]
-    -> Var name
-    | Sequence, _ ->
-      let children' = children
-        |. Belt.Array.map
-          (function
-            | TerminalCapture _ -> raise (ToAstError
-              "Unexpected terminal found in a sequence"
-            )
-            | NonterminalCapture child -> tree_to_ast lang child
->>>>>>> 40fe105f
           )
         |. Belt.List.fromArray
       in
@@ -687,7 +596,6 @@
 
     | Parenthesizing, children ->
       let children' = children
-<<<<<<< HEAD
         |. Belt.Array.keepMap (function
           | NonterminalCapture child
           -> Some (Nominal.Scope ([], tree_to_ast lang rules sort_name child))
@@ -698,14 +606,6 @@
         | [| Scope ([], child) |] -> child
         | _ -> failwith "TODO: error 5"
       )
-=======
-        |. BA.keepMap (function
-          | TerminalCapture { content } -> None
-          | NonterminalCapture child    -> Some (scope_to_ast lang child)
-        )
-        |. Belt.List.fromArray
-      in Operator (op_name, children')
->>>>>>> 40fe105f
 
     | Primitive _, _
     | Var        , _
@@ -713,7 +613,6 @@
 
 and capture_to_pat : capture -> Pattern.t
   = function
-<<<<<<< HEAD
     | TerminalCapture { content } -> raise @@ ToAstError (Printf.sprintf
       "Unexpected bare terminal capture (%s) in capture_to_pat"
       content
@@ -723,15 +622,6 @@
       | Operator op_name ->
         let children' = children
           |. Belt.Array.keepMap (fun cap -> match cap with
-=======
-    | TerminalCapture { content = name } -> raise
-      (ToAstError "Unexpected bare terminal capture in capture_to_pat")
-    | NonterminalCapture { sort_name; node_type; children } ->
-      match node_type with
-      | Operator op_name ->
-        let children' = children
-          |. BA.keepMap (fun cap -> match cap with
->>>>>>> 40fe105f
             | TerminalCapture { content } -> None
             | NonterminalCapture child    -> Some (capture_to_pat cap)
           )
@@ -740,11 +630,8 @@
         Operator (op_name, children')
       | Var -> (match children with
         | [| TerminalCapture { content = name } |] -> Var name
-<<<<<<< HEAD
         | _ -> raise @@ ToAstError
           "Unexpected children of a var capture (expected a single terminal capture)"
-=======
->>>>>>> 40fe105f
       )
       | Sequence ->
         let children' = children
@@ -757,7 +644,6 @@
         | _ -> raise @@
           ToAstError "Unexpected primitive capture in capture_to_pat"
       )
-<<<<<<< HEAD
 
 and scope_to_ast lang rules sort valences ({ children } as tree) : Nominal.scope
   = match children |. BA.reverse |. Belt.List.fromArray with
@@ -785,30 +671,6 @@
 (* All infix operators of the same priority must have the same fixity.
  * TODO: is this a restriction that still makes sense?
  *)
-=======
-
-and scope_to_ast lang ({ children } as tree) : Nominal.scope
-  = match children |. BA.reverse |. BL.fromArray with
-  | body :: binders ->
-    let body' = tree_to_ast lang {tree with children = [| body |]} in
-    let binders' = binders
-      |. Belt.List.map capture_to_pat
-      |. List.rev
-    in
-    Scope (binders', body')
-  | [] -> raise (ToAstError "scope_to_ast called on no children")
-
-let to_ast : language -> tree -> (Nominal.term, string) Belt.Result.t
-  = fun lang tree ->
-    try
-      Ok (tree_to_ast lang tree)
-    with
-      ToAstError msg -> Error msg
-
-(* TODO: now that we're no longer using Jison we can remove NonMatchingFixities
- *)
-exception NonMatchingFixities of string * string list
->>>>>>> 40fe105f
 exception MixedFixities of bool * int
 
 (* Produce an augmented grammar *)
@@ -877,10 +739,7 @@
         i + 1, { LrParsing.productions = productions' }
       )
       |. Belt.Map.Int.fromArray
-<<<<<<< HEAD
       (* TODO: we don't necessarily start with production 1 *)
-=======
->>>>>>> 40fe105f
       |. Belt.Map.Int.set 0 { productions = [ [ Nonterminal 1 ] ] }
     in
 
@@ -890,11 +749,7 @@
   : LrParsing.nonterminal_num Belt.MutableMap.Int.t
   -> LrParsing.nonterminal_num Belt.Map.String.t
   -> LrParsing.production_num
-<<<<<<< HEAD
   -> string
-=======
-  -> node_type * string
->>>>>>> 40fe105f
   = fun nt_map nonterminal_nums prod_num ->
     let nt_num = nt_map
       |. MMI.get prod_num
@@ -902,19 +757,10 @@
         ("production_sort_name: failed to get " ^ string_of_int prod_num)
     in
     let f _ nt_num' = nt_num' = nt_num in
-<<<<<<< HEAD
     match Belt.Map.String.findFirstBy nonterminal_nums f with
       | None -> failwith
         "production_sort_name: invariant violation: sort not found"
       | Some (name, _) -> name
-=======
-    let sort_name = match Belt.Map.String.findFirstBy nonterminal_nums f with
-      | None -> failwith "production_info: invariant violation: sort not found"
-      | Some (name, _) -> name
-    in
-    (* XXX sort / operator mismatch! *)
-    Operator sort_name, sort_name
->>>>>>> 40fe105f
 
 let tree_of_parse_result
   (module Lr0 : LrParsing.LR0)
@@ -960,14 +806,10 @@
             "invariant violation: go_nt received a terminal production"
           | Right prod_num -> prod_num
         in
-<<<<<<< HEAD
 
         (* Printf.printf "go_nt %s (production_num %n)\n" nt_name prod_num; *)
 
         let sort_name = production_sort_name
-=======
-        let node_type, sort_name = production_info
->>>>>>> 40fe105f
           Lr0.production_nonterminal_map
           nonterminal_nums
           prod_num
@@ -998,7 +840,6 @@
           = match sort_rules |. MS.get nt_name |> get_option' err with
             | SortRule { operator_rules } ->
               let maybe_op_rule = operator_rules
-<<<<<<< HEAD
               |. Belt.List.flatten
               |. Belt.List.getBy
                 (fun (OperatorMatch { operator_match_pattern }) ->
@@ -1007,13 +848,6 @@
                   | Some ctor_name, OperatorPattern (op_name, _) ->
                       ctor_name = op_name
                   | _, _ -> false
-=======
-              |. BL.flatten
-              |. BL.getBy (fun (OperatorMatch { operator_match_pattern }) ->
-                match operator_match_pattern with
-                  | OperatorPattern (op_name, _) -> ctor_name = op_name
-                  | ParenthesizingPattern _ -> true
->>>>>>> 40fe105f
               )
               in
               match maybe_op_rule with
@@ -1033,11 +867,7 @@
           )
         in
 
-<<<<<<< HEAD
         { sort_name; node_type;
-=======
-        { sort_name; node_type; leading_trivia; trailing_trivia;
->>>>>>> 40fe105f
           children = children
             |. Belt.List.zip tokens_no_space
             |. Belt.List.toArray
@@ -1062,17 +892,11 @@
     go_nt root_name root
 
 let lexer_of_desc : ConcreteSyntaxDescription.t -> Lex.lexer
-<<<<<<< HEAD
   = fun { terminal_rules } ->
     let lex_items = terminal_rules
       |. Belt.Array.map (fun (tok_name, re) -> Regex.to_string re, tok_name)
       |. Belt.List.fromArray
     in ({|[ \n\r\t]+|}, "SPACE") :: lex_items
-=======
-  = fun { terminal_rules } -> terminal_rules
-    |. BA.map (fun (tok_name, re) -> Regex.to_string re, tok_name)
-    |. BL.fromArray
->>>>>>> 40fe105f
 
 let parse desc root_name str =
   try
@@ -1095,26 +919,17 @@
     in
 
     match Lr0'.lex_and_parse lexer str with
-<<<<<<< HEAD
       | Ok root
       ->
         (* Printf.printf "parse result: %s\n" (LrParsing.parse_result_to_string root); *)
         Belt.Result.Ok (tree_of_parse_result
-=======
-      | Ok result
-      -> Belt.Result.Ok (tree_of_parse_result
->>>>>>> 40fe105f
         (module Lr0')
         production_rule_map
         (MS.fromArray grammar.nonterminal_nums)
         augmented_sort_rules
         root_name
         str
-<<<<<<< HEAD
         root)
-=======
-        result)
->>>>>>> 40fe105f
       | Error (Either.Left { start_pos; end_pos; message })
       -> Error (Printf.sprintf
         "lexical error at characters %n - %n (%s):\n%s"
@@ -1130,11 +945,6 @@
       )
 
   with
-<<<<<<< HEAD
-=======
-    | NonMatchingFixities (sort_name, token_names) -> Error
-      ("In sort " ^ sort_name ^ ": all fixities in a precedence level must be the same fixity (this is a limitation of Bison-style parsers (Jison in particular). The operators identified by [" ^ String.concat ", " token_names ^ "] must all share the same fixity.")
->>>>>>> 40fe105f
     | MixedFixities (b, l) -> Error ("Found a mix of fixities -- all must be uniform " ^ string_of_bool b ^ " " ^ string_of_int l)
 
 let make_concrete_description
