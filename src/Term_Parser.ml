
(* This generated code requires the following version of MenhirLib: *)

let () =
  MenhirLib.StaticVersion.require_20181113

module MenhirBasics = struct
  
  exception Error
  
  type token = 
    | STRING of (
# 2 "/home/joel/code/lvca-bucklescript/src/Term_Parser.mly"
       (string)
# 16 "/home/joel/code/lvca-bucklescript/src/Term_Parser.ml"
  )
    | SEMICOLON
    | RIGHT_PAREN
    | RIGHT_BRACK
    | LEFT_PAREN
    | LEFT_BRACK
    | INT of (
# 1 "/home/joel/code/lvca-bucklescript/src/Term_Parser.mly"
       (Bigint.t)
# 26 "/home/joel/code/lvca-bucklescript/src/Term_Parser.ml"
  )
    | ID of (
# 3 "/home/joel/code/lvca-bucklescript/src/Term_Parser.mly"
       (string)
# 31 "/home/joel/code/lvca-bucklescript/src/Term_Parser.ml"
  )
    | EOF
    | DOT
    | COMMA
  
end

include MenhirBasics

let _eRR =
  MenhirBasics.Error

module Tables = struct
  
  include MenhirBasics
  
  let token2terminal : token -> int =
    fun _tok ->
      match _tok with
      | COMMA ->
          11
      | DOT ->
          10
      | EOF ->
          9
      | ID _ ->
          8
      | INT _ ->
          7
      | LEFT_BRACK ->
          6
      | LEFT_PAREN ->
          5
      | RIGHT_BRACK ->
          4
      | RIGHT_PAREN ->
          3
      | SEMICOLON ->
          2
      | STRING _ ->
          1
  
  and error_terminal =
    0
  
  and token2value : token -> Obj.t =
    fun _tok ->
      match _tok with
      | COMMA ->
          Obj.repr ()
      | DOT ->
          Obj.repr ()
      | EOF ->
          Obj.repr ()
      | ID _v ->
          Obj.repr _v
      | INT _v ->
          Obj.repr _v
      | LEFT_BRACK ->
          Obj.repr ()
      | LEFT_PAREN ->
          Obj.repr ()
      | RIGHT_BRACK ->
          Obj.repr ()
      | RIGHT_PAREN ->
          Obj.repr ()
      | SEMICOLON ->
          Obj.repr ()
      | STRING _v ->
          Obj.repr _v
  
  and default_reduction =
    (8, "\000\t\000\b\000\000\000\000\014\020\005\n\000\000\016\000\017\000\000\012\003\000\007\000\019\001\000\021")
  
  and error =
    (12, "C\128\000K\144\000<u80$8\000\000\000\000\000\0000\0048\000\001\000\000\000\129C\128\000\000\000\129\000\000\128\000\000\000\000@\000")
  
  and start =
    1
  
  and action =
    ((8, "\018\000\018\000\005\018 \018\000\000\000\000\004\018\000\006\000\020\018\000\000$\000\014\000\000\028\000"), (8, "EEE\02269BEEE\006b\r\005)\n\014\01811\005J\021o\000\000\030\000\000Z"))
  
  and lhs =
    (4, "\n\169\152\135vUD3\"\"\016")
  
  and goto =
    ((8, " \000\018\000\000\005\000$\000\000\000\000\000\012\000\000\000\000&\000\000\011\000\000\000\000\000\000"), (8, "\007\011\012\024\r\n\000\016\007\015\012\018\r\n\021\000\n\026\027\022\007\018\t\n\020\n\n"))
  
  and semantic_action =
    [|
      (fun _menhir_env ->
        let _menhir_stack = _menhir_env.MenhirLib.EngineTypes.stack in
        let _menhir_s = _menhir_env.MenhirLib.EngineTypes.current in
        let _endpos__0_ = _menhir_stack.MenhirLib.EngineTypes.endp in
        let _startpos = _menhir_stack.MenhirLib.EngineTypes.endp in
        let _endpos = _startpos in
        let _v : 'tv_loption_separated_nonempty_list_COMMA_term__ = 
<<<<<<< HEAD
# 142 "/home/joel/.opam/default/lib/menhir/standard.mly"
    ( [] )
# 132 "/home/joel/code/lvca-bucklescript/src/Term_Parser.ml"
=======
# 142 "/Users/joel/.opam/default/lib/menhir/standard.mly"
    ( [] )
# 132 "/Users/joel/code/lvca-bucklescript/src/Term_Parser.ml"
>>>>>>> 40fe105f
         in
        {
          MenhirLib.EngineTypes.state = _menhir_s;
          MenhirLib.EngineTypes.semv = Obj.repr _v;
          MenhirLib.EngineTypes.startp = _startpos;
          MenhirLib.EngineTypes.endp = _endpos;
          MenhirLib.EngineTypes.next = _menhir_stack;
        });
      (fun _menhir_env ->
        let _menhir_stack = _menhir_env.MenhirLib.EngineTypes.stack in
        let {
          MenhirLib.EngineTypes.state = _menhir_s;
          MenhirLib.EngineTypes.semv = x;
          MenhirLib.EngineTypes.startp = _startpos_x_;
          MenhirLib.EngineTypes.endp = _endpos_x_;
          MenhirLib.EngineTypes.next = _menhir_stack;
        } = _menhir_stack in
        let x : 'tv_separated_nonempty_list_COMMA_term_ = Obj.magic x in
        let _endpos__0_ = _menhir_stack.MenhirLib.EngineTypes.endp in
        let _startpos = _startpos_x_ in
        let _endpos = _endpos_x_ in
        let _v : 'tv_loption_separated_nonempty_list_COMMA_term__ = 
<<<<<<< HEAD
# 144 "/home/joel/.opam/default/lib/menhir/standard.mly"
    ( x )
# 157 "/home/joel/code/lvca-bucklescript/src/Term_Parser.ml"
=======
# 144 "/Users/joel/.opam/default/lib/menhir/standard.mly"
    ( x )
# 157 "/Users/joel/code/lvca-bucklescript/src/Term_Parser.ml"
>>>>>>> 40fe105f
         in
        {
          MenhirLib.EngineTypes.state = _menhir_s;
          MenhirLib.EngineTypes.semv = Obj.repr _v;
          MenhirLib.EngineTypes.startp = _startpos;
          MenhirLib.EngineTypes.endp = _endpos;
          MenhirLib.EngineTypes.next = _menhir_stack;
        });
      (fun _menhir_env ->
        let _menhir_stack = _menhir_env.MenhirLib.EngineTypes.stack in
        let _menhir_s = _menhir_env.MenhirLib.EngineTypes.current in
        let _endpos__0_ = _menhir_stack.MenhirLib.EngineTypes.endp in
        let _startpos = _menhir_stack.MenhirLib.EngineTypes.endp in
        let _endpos = _startpos in
        let _v : 'tv_loption_separated_nonempty_list_SEMICOLON_scope__ = 
<<<<<<< HEAD
# 142 "/home/joel/.opam/default/lib/menhir/standard.mly"
    ( [] )
# 175 "/home/joel/code/lvca-bucklescript/src/Term_Parser.ml"
=======
# 142 "/Users/joel/.opam/default/lib/menhir/standard.mly"
    ( [] )
# 175 "/Users/joel/code/lvca-bucklescript/src/Term_Parser.ml"
>>>>>>> 40fe105f
         in
        {
          MenhirLib.EngineTypes.state = _menhir_s;
          MenhirLib.EngineTypes.semv = Obj.repr _v;
          MenhirLib.EngineTypes.startp = _startpos;
          MenhirLib.EngineTypes.endp = _endpos;
          MenhirLib.EngineTypes.next = _menhir_stack;
        });
      (fun _menhir_env ->
        let _menhir_stack = _menhir_env.MenhirLib.EngineTypes.stack in
        let {
          MenhirLib.EngineTypes.state = _menhir_s;
          MenhirLib.EngineTypes.semv = x;
          MenhirLib.EngineTypes.startp = _startpos_x_;
          MenhirLib.EngineTypes.endp = _endpos_x_;
          MenhirLib.EngineTypes.next = _menhir_stack;
        } = _menhir_stack in
        let x : 'tv_separated_nonempty_list_SEMICOLON_scope_ = Obj.magic x in
        let _endpos__0_ = _menhir_stack.MenhirLib.EngineTypes.endp in
        let _startpos = _startpos_x_ in
        let _endpos = _endpos_x_ in
        let _v : 'tv_loption_separated_nonempty_list_SEMICOLON_scope__ = 
<<<<<<< HEAD
# 144 "/home/joel/.opam/default/lib/menhir/standard.mly"
    ( x )
# 200 "/home/joel/code/lvca-bucklescript/src/Term_Parser.ml"
=======
# 144 "/Users/joel/.opam/default/lib/menhir/standard.mly"
    ( x )
# 200 "/Users/joel/code/lvca-bucklescript/src/Term_Parser.ml"
>>>>>>> 40fe105f
         in
        {
          MenhirLib.EngineTypes.state = _menhir_s;
          MenhirLib.EngineTypes.semv = Obj.repr _v;
          MenhirLib.EngineTypes.startp = _startpos;
          MenhirLib.EngineTypes.endp = _endpos;
          MenhirLib.EngineTypes.next = _menhir_stack;
        });
      (fun _menhir_env ->
        let _menhir_stack = _menhir_env.MenhirLib.EngineTypes.stack in
        let _menhir_s = _menhir_env.MenhirLib.EngineTypes.current in
        let _endpos__0_ = _menhir_stack.MenhirLib.EngineTypes.endp in
        let _startpos = _menhir_stack.MenhirLib.EngineTypes.endp in
        let _endpos = _startpos in
        let _v : 'tv_option_COMMA_ = 
<<<<<<< HEAD
# 114 "/home/joel/.opam/default/lib/menhir/standard.mly"
    ( None )
# 218 "/home/joel/code/lvca-bucklescript/src/Term_Parser.ml"
=======
# 114 "/Users/joel/.opam/default/lib/menhir/standard.mly"
    ( None )
# 218 "/Users/joel/code/lvca-bucklescript/src/Term_Parser.ml"
         in
        {
          MenhirLib.EngineTypes.state = _menhir_s;
          MenhirLib.EngineTypes.semv = Obj.repr _v;
          MenhirLib.EngineTypes.startp = _startpos;
          MenhirLib.EngineTypes.endp = _endpos;
          MenhirLib.EngineTypes.next = _menhir_stack;
        });
      (fun _menhir_env ->
        let _menhir_stack = _menhir_env.MenhirLib.EngineTypes.stack in
        let {
          MenhirLib.EngineTypes.state = _menhir_s;
          MenhirLib.EngineTypes.semv = x;
          MenhirLib.EngineTypes.startp = _startpos_x_;
          MenhirLib.EngineTypes.endp = _endpos_x_;
          MenhirLib.EngineTypes.next = _menhir_stack;
        } = _menhir_stack in
        let x : unit = Obj.magic x in
        let _endpos__0_ = _menhir_stack.MenhirLib.EngineTypes.endp in
        let _startpos = _startpos_x_ in
        let _endpos = _endpos_x_ in
        let _v : 'tv_option_COMMA_ = 
# 116 "/Users/joel/.opam/default/lib/menhir/standard.mly"
    ( Some x )
# 243 "/Users/joel/code/lvca-bucklescript/src/Term_Parser.ml"
>>>>>>> 40fe105f
         in
        {
          MenhirLib.EngineTypes.state = _menhir_s;
          MenhirLib.EngineTypes.semv = Obj.repr _v;
          MenhirLib.EngineTypes.startp = _startpos;
          MenhirLib.EngineTypes.endp = _endpos;
          MenhirLib.EngineTypes.next = _menhir_stack;
        });
      (fun _menhir_env ->
        let _menhir_stack = _menhir_env.MenhirLib.EngineTypes.stack in
        let {
          MenhirLib.EngineTypes.state = _menhir_s;
          MenhirLib.EngineTypes.semv = x;
          MenhirLib.EngineTypes.startp = _startpos_x_;
          MenhirLib.EngineTypes.endp = _endpos_x_;
          MenhirLib.EngineTypes.next = _menhir_stack;
        } = _menhir_stack in
<<<<<<< HEAD
        let x : unit = Obj.magic x in
        let _endpos__0_ = _menhir_stack.MenhirLib.EngineTypes.endp in
        let _startpos = _startpos_x_ in
        let _endpos = _endpos_x_ in
        let _v : 'tv_option_COMMA_ = 
# 116 "/home/joel/.opam/default/lib/menhir/standard.mly"
    ( Some x )
# 243 "/home/joel/code/lvca-bucklescript/src/Term_Parser.ml"
=======
        let _1 : (
# 1 "/Users/joel/code/lvca-bucklescript/src/Term_Parser.mly"
       (Bigint.t)
# 264 "/Users/joel/code/lvca-bucklescript/src/Term_Parser.ml"
        ) = Obj.magic _1 in
        let _endpos__0_ = _menhir_stack.MenhirLib.EngineTypes.endp in
        let _startpos = _startpos__1_ in
        let _endpos = _endpos__1_ in
        let _v : (
# 16 "/Users/joel/code/lvca-bucklescript/src/Term_Parser.mly"
      (Types.primitive)
# 272 "/Users/joel/code/lvca-bucklescript/src/Term_Parser.ml"
        ) = 
# 41 "/Users/joel/code/lvca-bucklescript/src/Term_Parser.mly"
           ( PrimInteger _1 )
# 276 "/Users/joel/code/lvca-bucklescript/src/Term_Parser.ml"
>>>>>>> 40fe105f
         in
        {
          MenhirLib.EngineTypes.state = _menhir_s;
          MenhirLib.EngineTypes.semv = Obj.repr _v;
          MenhirLib.EngineTypes.startp = _startpos;
          MenhirLib.EngineTypes.endp = _endpos;
          MenhirLib.EngineTypes.next = _menhir_stack;
        });
      (fun _menhir_env ->
        let _menhir_stack = _menhir_env.MenhirLib.EngineTypes.stack in
        let {
          MenhirLib.EngineTypes.state = _menhir_s;
          MenhirLib.EngineTypes.semv = _1;
          MenhirLib.EngineTypes.startp = _startpos__1_;
          MenhirLib.EngineTypes.endp = _endpos__1_;
          MenhirLib.EngineTypes.next = _menhir_stack;
        } = _menhir_stack in
        let _1 : (
<<<<<<< HEAD
# 1 "/home/joel/code/lvca-bucklescript/src/Term_Parser.mly"
       (Bigint.t)
# 264 "/home/joel/code/lvca-bucklescript/src/Term_Parser.ml"
=======
# 2 "/Users/joel/code/lvca-bucklescript/src/Term_Parser.mly"
       (string)
# 297 "/Users/joel/code/lvca-bucklescript/src/Term_Parser.ml"
>>>>>>> 40fe105f
        ) = Obj.magic _1 in
        let _endpos__0_ = _menhir_stack.MenhirLib.EngineTypes.endp in
        let _startpos = _startpos__1_ in
        let _endpos = _endpos__1_ in
        let _v : (
<<<<<<< HEAD
# 16 "/home/joel/code/lvca-bucklescript/src/Term_Parser.mly"
      (Types.primitive)
# 272 "/home/joel/code/lvca-bucklescript/src/Term_Parser.ml"
        ) = 
# 41 "/home/joel/code/lvca-bucklescript/src/Term_Parser.mly"
           ( PrimInteger _1 )
# 276 "/home/joel/code/lvca-bucklescript/src/Term_Parser.ml"
=======
# 16 "/Users/joel/code/lvca-bucklescript/src/Term_Parser.mly"
      (Types.primitive)
# 305 "/Users/joel/code/lvca-bucklescript/src/Term_Parser.ml"
        ) = 
# 42 "/Users/joel/code/lvca-bucklescript/src/Term_Parser.mly"
           ( PrimString  _1 )
# 309 "/Users/joel/code/lvca-bucklescript/src/Term_Parser.ml"
>>>>>>> 40fe105f
         in
        {
          MenhirLib.EngineTypes.state = _menhir_s;
          MenhirLib.EngineTypes.semv = Obj.repr _v;
          MenhirLib.EngineTypes.startp = _startpos;
          MenhirLib.EngineTypes.endp = _endpos;
          MenhirLib.EngineTypes.next = _menhir_stack;
        });
      (fun _menhir_env ->
        let _menhir_stack = _menhir_env.MenhirLib.EngineTypes.stack in
        let {
          MenhirLib.EngineTypes.state = _menhir_s;
          MenhirLib.EngineTypes.semv = _1;
          MenhirLib.EngineTypes.startp = _startpos__1_;
          MenhirLib.EngineTypes.endp = _endpos__1_;
          MenhirLib.EngineTypes.next = _menhir_stack;
        } = _menhir_stack in
<<<<<<< HEAD
        let _1 : (
# 2 "/home/joel/code/lvca-bucklescript/src/Term_Parser.mly"
       (string)
# 297 "/home/joel/code/lvca-bucklescript/src/Term_Parser.ml"
        ) = Obj.magic _1 in
        let _endpos__0_ = _menhir_stack.MenhirLib.EngineTypes.endp in
        let _startpos = _startpos__1_ in
        let _endpos = _endpos__1_ in
        let _v : (
# 16 "/home/joel/code/lvca-bucklescript/src/Term_Parser.mly"
      (Types.primitive)
# 305 "/home/joel/code/lvca-bucklescript/src/Term_Parser.ml"
        ) = 
# 42 "/home/joel/code/lvca-bucklescript/src/Term_Parser.mly"
           ( PrimString  _1 )
# 309 "/home/joel/code/lvca-bucklescript/src/Term_Parser.ml"
=======
        let _1 : 'tv_separated_nonempty_list_DOT_term_ = Obj.magic _1 in
        let _endpos__0_ = _menhir_stack.MenhirLib.EngineTypes.endp in
        let _startpos = _startpos__1_ in
        let _endpos = _endpos__1_ in
        let _v : 'tv_scope = 
# 33 "/Users/joel/code/lvca-bucklescript/src/Term_Parser.mly"
  ( let binders_tm, body = Util.unsnoc _1 in
    let binders_pat =
      binders_tm |. Belt.List.map Binding.Nominal.term_to_pattern
    in
    Binding.Nominal.Scope (binders_pat, body)
  )
# 339 "/Users/joel/code/lvca-bucklescript/src/Term_Parser.ml"
>>>>>>> 40fe105f
         in
        {
          MenhirLib.EngineTypes.state = _menhir_s;
          MenhirLib.EngineTypes.semv = Obj.repr _v;
          MenhirLib.EngineTypes.startp = _startpos;
          MenhirLib.EngineTypes.endp = _endpos;
          MenhirLib.EngineTypes.next = _menhir_stack;
        });
      (fun _menhir_env ->
        let _menhir_stack = _menhir_env.MenhirLib.EngineTypes.stack in
        let {
          MenhirLib.EngineTypes.state = _menhir_s;
          MenhirLib.EngineTypes.semv = x;
          MenhirLib.EngineTypes.startp = _startpos_x_;
          MenhirLib.EngineTypes.endp = _endpos_x_;
          MenhirLib.EngineTypes.next = _menhir_stack;
        } = _menhir_stack in
<<<<<<< HEAD
        let _1 : 'tv_separated_nonempty_list_DOT_term_ = Obj.magic _1 in
        let _endpos__0_ = _menhir_stack.MenhirLib.EngineTypes.endp in
        let _startpos = _startpos__1_ in
        let _endpos = _endpos__1_ in
        let _v : 'tv_scope = 
# 33 "/home/joel/code/lvca-bucklescript/src/Term_Parser.mly"
  ( let binders_tm, body = Util.unsnoc _1 in
    let binders_pat =
      binders_tm |. Belt.List.map Binding.Nominal.term_to_pattern
    in
    Binding.Nominal.Scope (binders_pat, body)
  )
# 339 "/home/joel/code/lvca-bucklescript/src/Term_Parser.ml"
=======
        let x : (
# 15 "/Users/joel/code/lvca-bucklescript/src/Term_Parser.mly"
      (Binding.Nominal.term)
# 360 "/Users/joel/code/lvca-bucklescript/src/Term_Parser.ml"
        ) = Obj.magic x in
        let _endpos__0_ = _menhir_stack.MenhirLib.EngineTypes.endp in
        let _startpos = _startpos_x_ in
        let _endpos = _endpos_x_ in
        let _v : 'tv_separated_nonempty_list_COMMA_term_ = 
# 241 "/Users/joel/.opam/default/lib/menhir/standard.mly"
    ( [ x ] )
# 368 "/Users/joel/code/lvca-bucklescript/src/Term_Parser.ml"
         in
        {
          MenhirLib.EngineTypes.state = _menhir_s;
          MenhirLib.EngineTypes.semv = Obj.repr _v;
          MenhirLib.EngineTypes.startp = _startpos;
          MenhirLib.EngineTypes.endp = _endpos;
          MenhirLib.EngineTypes.next = _menhir_stack;
        });
      (fun _menhir_env ->
        let _menhir_stack = _menhir_env.MenhirLib.EngineTypes.stack in
        let {
          MenhirLib.EngineTypes.state = _;
          MenhirLib.EngineTypes.semv = xs;
          MenhirLib.EngineTypes.startp = _startpos_xs_;
          MenhirLib.EngineTypes.endp = _endpos_xs_;
          MenhirLib.EngineTypes.next = {
            MenhirLib.EngineTypes.state = _;
            MenhirLib.EngineTypes.semv = _2;
            MenhirLib.EngineTypes.startp = _startpos__2_;
            MenhirLib.EngineTypes.endp = _endpos__2_;
            MenhirLib.EngineTypes.next = {
              MenhirLib.EngineTypes.state = _menhir_s;
              MenhirLib.EngineTypes.semv = x;
              MenhirLib.EngineTypes.startp = _startpos_x_;
              MenhirLib.EngineTypes.endp = _endpos_x_;
              MenhirLib.EngineTypes.next = _menhir_stack;
            };
          };
        } = _menhir_stack in
        let xs : 'tv_separated_nonempty_list_COMMA_term_ = Obj.magic xs in
        let _2 : unit = Obj.magic _2 in
        let x : (
# 15 "/Users/joel/code/lvca-bucklescript/src/Term_Parser.mly"
      (Binding.Nominal.term)
# 403 "/Users/joel/code/lvca-bucklescript/src/Term_Parser.ml"
        ) = Obj.magic x in
        let _endpos__0_ = _menhir_stack.MenhirLib.EngineTypes.endp in
        let _startpos = _startpos_x_ in
        let _endpos = _endpos_xs_ in
        let _v : 'tv_separated_nonempty_list_COMMA_term_ = 
# 243 "/Users/joel/.opam/default/lib/menhir/standard.mly"
    ( x :: xs )
# 411 "/Users/joel/code/lvca-bucklescript/src/Term_Parser.ml"
>>>>>>> 40fe105f
         in
        {
          MenhirLib.EngineTypes.state = _menhir_s;
          MenhirLib.EngineTypes.semv = Obj.repr _v;
          MenhirLib.EngineTypes.startp = _startpos;
          MenhirLib.EngineTypes.endp = _endpos;
          MenhirLib.EngineTypes.next = _menhir_stack;
        });
      (fun _menhir_env ->
        let _menhir_stack = _menhir_env.MenhirLib.EngineTypes.stack in
        let {
          MenhirLib.EngineTypes.state = _menhir_s;
          MenhirLib.EngineTypes.semv = x;
          MenhirLib.EngineTypes.startp = _startpos_x_;
          MenhirLib.EngineTypes.endp = _endpos_x_;
          MenhirLib.EngineTypes.next = _menhir_stack;
        } = _menhir_stack in
        let x : (
<<<<<<< HEAD
# 15 "/home/joel/code/lvca-bucklescript/src/Term_Parser.mly"
      (Binding.Nominal.term)
# 360 "/home/joel/code/lvca-bucklescript/src/Term_Parser.ml"
=======
# 15 "/Users/joel/code/lvca-bucklescript/src/Term_Parser.mly"
      (Binding.Nominal.term)
# 432 "/Users/joel/code/lvca-bucklescript/src/Term_Parser.ml"
>>>>>>> 40fe105f
        ) = Obj.magic x in
        let _endpos__0_ = _menhir_stack.MenhirLib.EngineTypes.endp in
        let _startpos = _startpos_x_ in
        let _endpos = _endpos_x_ in
<<<<<<< HEAD
        let _v : 'tv_separated_nonempty_list_COMMA_term_ = 
# 241 "/home/joel/.opam/default/lib/menhir/standard.mly"
    ( [ x ] )
# 368 "/home/joel/code/lvca-bucklescript/src/Term_Parser.ml"
=======
        let _v : 'tv_separated_nonempty_list_DOT_term_ = 
# 241 "/Users/joel/.opam/default/lib/menhir/standard.mly"
    ( [ x ] )
# 440 "/Users/joel/code/lvca-bucklescript/src/Term_Parser.ml"
>>>>>>> 40fe105f
         in
        {
          MenhirLib.EngineTypes.state = _menhir_s;
          MenhirLib.EngineTypes.semv = Obj.repr _v;
          MenhirLib.EngineTypes.startp = _startpos;
          MenhirLib.EngineTypes.endp = _endpos;
          MenhirLib.EngineTypes.next = _menhir_stack;
        });
      (fun _menhir_env ->
        let _menhir_stack = _menhir_env.MenhirLib.EngineTypes.stack in
        let {
          MenhirLib.EngineTypes.state = _;
          MenhirLib.EngineTypes.semv = xs;
          MenhirLib.EngineTypes.startp = _startpos_xs_;
          MenhirLib.EngineTypes.endp = _endpos_xs_;
          MenhirLib.EngineTypes.next = {
            MenhirLib.EngineTypes.state = _;
            MenhirLib.EngineTypes.semv = _2;
            MenhirLib.EngineTypes.startp = _startpos__2_;
            MenhirLib.EngineTypes.endp = _endpos__2_;
            MenhirLib.EngineTypes.next = {
              MenhirLib.EngineTypes.state = _menhir_s;
              MenhirLib.EngineTypes.semv = x;
              MenhirLib.EngineTypes.startp = _startpos_x_;
              MenhirLib.EngineTypes.endp = _endpos_x_;
              MenhirLib.EngineTypes.next = _menhir_stack;
            };
          };
        } = _menhir_stack in
<<<<<<< HEAD
        let xs : 'tv_separated_nonempty_list_COMMA_term_ = Obj.magic xs in
        let _2 : unit = Obj.magic _2 in
        let x : (
# 15 "/home/joel/code/lvca-bucklescript/src/Term_Parser.mly"
      (Binding.Nominal.term)
# 403 "/home/joel/code/lvca-bucklescript/src/Term_Parser.ml"
=======
        let xs : 'tv_separated_nonempty_list_DOT_term_ = Obj.magic xs in
        let _2 : unit = Obj.magic _2 in
        let x : (
# 15 "/Users/joel/code/lvca-bucklescript/src/Term_Parser.mly"
      (Binding.Nominal.term)
# 475 "/Users/joel/code/lvca-bucklescript/src/Term_Parser.ml"
>>>>>>> 40fe105f
        ) = Obj.magic x in
        let _endpos__0_ = _menhir_stack.MenhirLib.EngineTypes.endp in
        let _startpos = _startpos_x_ in
        let _endpos = _endpos_xs_ in
<<<<<<< HEAD
        let _v : 'tv_separated_nonempty_list_COMMA_term_ = 
# 243 "/home/joel/.opam/default/lib/menhir/standard.mly"
    ( x :: xs )
# 411 "/home/joel/code/lvca-bucklescript/src/Term_Parser.ml"
=======
        let _v : 'tv_separated_nonempty_list_DOT_term_ = 
# 243 "/Users/joel/.opam/default/lib/menhir/standard.mly"
    ( x :: xs )
# 483 "/Users/joel/code/lvca-bucklescript/src/Term_Parser.ml"
>>>>>>> 40fe105f
         in
        {
          MenhirLib.EngineTypes.state = _menhir_s;
          MenhirLib.EngineTypes.semv = Obj.repr _v;
          MenhirLib.EngineTypes.startp = _startpos;
          MenhirLib.EngineTypes.endp = _endpos;
          MenhirLib.EngineTypes.next = _menhir_stack;
        });
      (fun _menhir_env ->
        let _menhir_stack = _menhir_env.MenhirLib.EngineTypes.stack in
        let {
          MenhirLib.EngineTypes.state = _menhir_s;
          MenhirLib.EngineTypes.semv = x;
          MenhirLib.EngineTypes.startp = _startpos_x_;
          MenhirLib.EngineTypes.endp = _endpos_x_;
          MenhirLib.EngineTypes.next = _menhir_stack;
        } = _menhir_stack in
<<<<<<< HEAD
        let x : (
# 15 "/home/joel/code/lvca-bucklescript/src/Term_Parser.mly"
      (Binding.Nominal.term)
# 432 "/home/joel/code/lvca-bucklescript/src/Term_Parser.ml"
        ) = Obj.magic x in
        let _endpos__0_ = _menhir_stack.MenhirLib.EngineTypes.endp in
        let _startpos = _startpos_x_ in
        let _endpos = _endpos_x_ in
        let _v : 'tv_separated_nonempty_list_DOT_term_ = 
# 241 "/home/joel/.opam/default/lib/menhir/standard.mly"
    ( [ x ] )
# 440 "/home/joel/code/lvca-bucklescript/src/Term_Parser.ml"
=======
        let x : 'tv_scope = Obj.magic x in
        let _endpos__0_ = _menhir_stack.MenhirLib.EngineTypes.endp in
        let _startpos = _startpos_x_ in
        let _endpos = _endpos_x_ in
        let _v : 'tv_separated_nonempty_list_SEMICOLON_scope_ = 
# 241 "/Users/joel/.opam/default/lib/menhir/standard.mly"
    ( [ x ] )
# 508 "/Users/joel/code/lvca-bucklescript/src/Term_Parser.ml"
>>>>>>> 40fe105f
         in
        {
          MenhirLib.EngineTypes.state = _menhir_s;
          MenhirLib.EngineTypes.semv = Obj.repr _v;
          MenhirLib.EngineTypes.startp = _startpos;
          MenhirLib.EngineTypes.endp = _endpos;
          MenhirLib.EngineTypes.next = _menhir_stack;
        });
      (fun _menhir_env ->
        let _menhir_stack = _menhir_env.MenhirLib.EngineTypes.stack in
        let {
          MenhirLib.EngineTypes.state = _;
          MenhirLib.EngineTypes.semv = xs;
          MenhirLib.EngineTypes.startp = _startpos_xs_;
          MenhirLib.EngineTypes.endp = _endpos_xs_;
          MenhirLib.EngineTypes.next = {
            MenhirLib.EngineTypes.state = _;
            MenhirLib.EngineTypes.semv = _2;
            MenhirLib.EngineTypes.startp = _startpos__2_;
            MenhirLib.EngineTypes.endp = _endpos__2_;
            MenhirLib.EngineTypes.next = {
              MenhirLib.EngineTypes.state = _menhir_s;
              MenhirLib.EngineTypes.semv = x;
              MenhirLib.EngineTypes.startp = _startpos_x_;
              MenhirLib.EngineTypes.endp = _endpos_x_;
              MenhirLib.EngineTypes.next = _menhir_stack;
            };
          };
        } = _menhir_stack in
<<<<<<< HEAD
        let xs : 'tv_separated_nonempty_list_DOT_term_ = Obj.magic xs in
        let _2 : unit = Obj.magic _2 in
        let x : (
# 15 "/home/joel/code/lvca-bucklescript/src/Term_Parser.mly"
      (Binding.Nominal.term)
# 475 "/home/joel/code/lvca-bucklescript/src/Term_Parser.ml"
        ) = Obj.magic x in
        let _endpos__0_ = _menhir_stack.MenhirLib.EngineTypes.endp in
        let _startpos = _startpos_x_ in
        let _endpos = _endpos_xs_ in
        let _v : 'tv_separated_nonempty_list_DOT_term_ = 
# 243 "/home/joel/.opam/default/lib/menhir/standard.mly"
    ( x :: xs )
# 483 "/home/joel/code/lvca-bucklescript/src/Term_Parser.ml"
         in
        {
          MenhirLib.EngineTypes.state = _menhir_s;
          MenhirLib.EngineTypes.semv = Obj.repr _v;
          MenhirLib.EngineTypes.startp = _startpos;
          MenhirLib.EngineTypes.endp = _endpos;
          MenhirLib.EngineTypes.next = _menhir_stack;
        });
      (fun _menhir_env ->
        let _menhir_stack = _menhir_env.MenhirLib.EngineTypes.stack in
        let {
          MenhirLib.EngineTypes.state = _menhir_s;
          MenhirLib.EngineTypes.semv = x;
          MenhirLib.EngineTypes.startp = _startpos_x_;
          MenhirLib.EngineTypes.endp = _endpos_x_;
          MenhirLib.EngineTypes.next = _menhir_stack;
        } = _menhir_stack in
        let x : 'tv_scope = Obj.magic x in
        let _endpos__0_ = _menhir_stack.MenhirLib.EngineTypes.endp in
        let _startpos = _startpos_x_ in
        let _endpos = _endpos_x_ in
        let _v : 'tv_separated_nonempty_list_SEMICOLON_scope_ = 
# 241 "/home/joel/.opam/default/lib/menhir/standard.mly"
    ( [ x ] )
# 508 "/home/joel/code/lvca-bucklescript/src/Term_Parser.ml"
         in
        {
          MenhirLib.EngineTypes.state = _menhir_s;
          MenhirLib.EngineTypes.semv = Obj.repr _v;
          MenhirLib.EngineTypes.startp = _startpos;
          MenhirLib.EngineTypes.endp = _endpos;
          MenhirLib.EngineTypes.next = _menhir_stack;
        });
      (fun _menhir_env ->
        let _menhir_stack = _menhir_env.MenhirLib.EngineTypes.stack in
        let {
          MenhirLib.EngineTypes.state = _;
          MenhirLib.EngineTypes.semv = xs;
          MenhirLib.EngineTypes.startp = _startpos_xs_;
          MenhirLib.EngineTypes.endp = _endpos_xs_;
          MenhirLib.EngineTypes.next = {
            MenhirLib.EngineTypes.state = _;
            MenhirLib.EngineTypes.semv = _2;
            MenhirLib.EngineTypes.startp = _startpos__2_;
            MenhirLib.EngineTypes.endp = _endpos__2_;
            MenhirLib.EngineTypes.next = {
              MenhirLib.EngineTypes.state = _menhir_s;
              MenhirLib.EngineTypes.semv = x;
              MenhirLib.EngineTypes.startp = _startpos_x_;
              MenhirLib.EngineTypes.endp = _endpos_x_;
              MenhirLib.EngineTypes.next = _menhir_stack;
            };
          };
        } = _menhir_stack in
        let xs : 'tv_separated_nonempty_list_SEMICOLON_scope_ = Obj.magic xs in
        let _2 : unit = Obj.magic _2 in
        let x : 'tv_scope = Obj.magic x in
        let _endpos__0_ = _menhir_stack.MenhirLib.EngineTypes.endp in
        let _startpos = _startpos_x_ in
        let _endpos = _endpos_xs_ in
        let _v : 'tv_separated_nonempty_list_SEMICOLON_scope_ = 
# 243 "/home/joel/.opam/default/lib/menhir/standard.mly"
    ( x :: xs )
# 547 "/home/joel/code/lvca-bucklescript/src/Term_Parser.ml"
=======
        let xs : 'tv_separated_nonempty_list_SEMICOLON_scope_ = Obj.magic xs in
        let _2 : unit = Obj.magic _2 in
        let x : 'tv_scope = Obj.magic x in
        let _endpos__0_ = _menhir_stack.MenhirLib.EngineTypes.endp in
        let _startpos = _startpos_x_ in
        let _endpos = _endpos_xs_ in
        let _v : 'tv_separated_nonempty_list_SEMICOLON_scope_ = 
# 243 "/Users/joel/.opam/default/lib/menhir/standard.mly"
    ( x :: xs )
# 547 "/Users/joel/code/lvca-bucklescript/src/Term_Parser.ml"
>>>>>>> 40fe105f
         in
        {
          MenhirLib.EngineTypes.state = _menhir_s;
          MenhirLib.EngineTypes.semv = Obj.repr _v;
          MenhirLib.EngineTypes.startp = _startpos;
          MenhirLib.EngineTypes.endp = _endpos;
          MenhirLib.EngineTypes.next = _menhir_stack;
        });
      (fun _menhir_env ->
        let _menhir_stack = _menhir_env.MenhirLib.EngineTypes.stack in
        let {
          MenhirLib.EngineTypes.state = _;
          MenhirLib.EngineTypes.semv = _4;
          MenhirLib.EngineTypes.startp = _startpos__4_;
          MenhirLib.EngineTypes.endp = _endpos__4_;
          MenhirLib.EngineTypes.next = {
            MenhirLib.EngineTypes.state = _;
            MenhirLib.EngineTypes.semv = xs;
            MenhirLib.EngineTypes.startp = _startpos_xs_;
            MenhirLib.EngineTypes.endp = _endpos_xs_;
            MenhirLib.EngineTypes.next = {
              MenhirLib.EngineTypes.state = _;
              MenhirLib.EngineTypes.semv = _2;
              MenhirLib.EngineTypes.startp = _startpos__2_;
              MenhirLib.EngineTypes.endp = _endpos__2_;
              MenhirLib.EngineTypes.next = {
                MenhirLib.EngineTypes.state = _menhir_s;
                MenhirLib.EngineTypes.semv = _1;
                MenhirLib.EngineTypes.startp = _startpos__1_;
                MenhirLib.EngineTypes.endp = _endpos__1_;
                MenhirLib.EngineTypes.next = _menhir_stack;
              };
            };
          };
        } = _menhir_stack in
        let _4 : unit = Obj.magic _4 in
        let xs : 'tv_loption_separated_nonempty_list_SEMICOLON_scope__ = Obj.magic xs in
        let _2 : unit = Obj.magic _2 in
        let _1 : (
# 3 "/home/joel/code/lvca-bucklescript/src/Term_Parser.mly"
       (string)
<<<<<<< HEAD
# 589 "/home/joel/code/lvca-bucklescript/src/Term_Parser.ml"
=======
# 589 "/Users/joel/code/lvca-bucklescript/src/Term_Parser.ml"
>>>>>>> 40fe105f
        ) = Obj.magic _1 in
        let _endpos__0_ = _menhir_stack.MenhirLib.EngineTypes.endp in
        let _startpos = _startpos__1_ in
        let _endpos = _endpos__4_ in
        let _v : (
<<<<<<< HEAD
# 15 "/home/joel/code/lvca-bucklescript/src/Term_Parser.mly"
      (Binding.Nominal.term)
# 597 "/home/joel/code/lvca-bucklescript/src/Term_Parser.ml"
=======
# 15 "/Users/joel/code/lvca-bucklescript/src/Term_Parser.mly"
      (Binding.Nominal.term)
# 597 "/Users/joel/code/lvca-bucklescript/src/Term_Parser.ml"
>>>>>>> 40fe105f
        ) = let _3 = 
# 232 "/home/joel/.opam/default/lib/menhir/standard.mly"
    ( xs )
<<<<<<< HEAD
# 601 "/home/joel/code/lvca-bucklescript/src/Term_Parser.ml"
         in
        
# 23 "/home/joel/code/lvca-bucklescript/src/Term_Parser.mly"
  ( Operator (_1, _3) )
# 606 "/home/joel/code/lvca-bucklescript/src/Term_Parser.ml"
=======
# 601 "/Users/joel/code/lvca-bucklescript/src/Term_Parser.ml"
         in
        
# 23 "/Users/joel/code/lvca-bucklescript/src/Term_Parser.mly"
  ( Operator (_1, _3) )
# 606 "/Users/joel/code/lvca-bucklescript/src/Term_Parser.ml"
>>>>>>> 40fe105f
         in
        {
          MenhirLib.EngineTypes.state = _menhir_s;
          MenhirLib.EngineTypes.semv = Obj.repr _v;
          MenhirLib.EngineTypes.startp = _startpos;
          MenhirLib.EngineTypes.endp = _endpos;
          MenhirLib.EngineTypes.next = _menhir_stack;
        });
      (fun _menhir_env ->
        let _menhir_stack = _menhir_env.MenhirLib.EngineTypes.stack in
        let {
          MenhirLib.EngineTypes.state = _menhir_s;
          MenhirLib.EngineTypes.semv = _1;
          MenhirLib.EngineTypes.startp = _startpos__1_;
          MenhirLib.EngineTypes.endp = _endpos__1_;
          MenhirLib.EngineTypes.next = _menhir_stack;
        } = _menhir_stack in
        let _1 : (
# 3 "/home/joel/code/lvca-bucklescript/src/Term_Parser.mly"
       (string)
<<<<<<< HEAD
# 627 "/home/joel/code/lvca-bucklescript/src/Term_Parser.ml"
=======
# 627 "/Users/joel/code/lvca-bucklescript/src/Term_Parser.ml"
>>>>>>> 40fe105f
        ) = Obj.magic _1 in
        let _endpos__0_ = _menhir_stack.MenhirLib.EngineTypes.endp in
        let _startpos = _startpos__1_ in
        let _endpos = _endpos__1_ in
        let _v : (
<<<<<<< HEAD
# 15 "/home/joel/code/lvca-bucklescript/src/Term_Parser.mly"
      (Binding.Nominal.term)
# 635 "/home/joel/code/lvca-bucklescript/src/Term_Parser.ml"
        ) = 
# 25 "/home/joel/code/lvca-bucklescript/src/Term_Parser.mly"
  ( Var _1       )
# 639 "/home/joel/code/lvca-bucklescript/src/Term_Parser.ml"
=======
# 15 "/Users/joel/code/lvca-bucklescript/src/Term_Parser.mly"
      (Binding.Nominal.term)
# 635 "/Users/joel/code/lvca-bucklescript/src/Term_Parser.ml"
        ) = 
# 25 "/Users/joel/code/lvca-bucklescript/src/Term_Parser.mly"
  ( Var _1       )
# 639 "/Users/joel/code/lvca-bucklescript/src/Term_Parser.ml"
>>>>>>> 40fe105f
         in
        {
          MenhirLib.EngineTypes.state = _menhir_s;
          MenhirLib.EngineTypes.semv = Obj.repr _v;
          MenhirLib.EngineTypes.startp = _startpos;
          MenhirLib.EngineTypes.endp = _endpos;
          MenhirLib.EngineTypes.next = _menhir_stack;
        });
      (fun _menhir_env ->
        let _menhir_stack = _menhir_env.MenhirLib.EngineTypes.stack in
        let {
          MenhirLib.EngineTypes.state = _;
          MenhirLib.EngineTypes.semv = _4;
          MenhirLib.EngineTypes.startp = _startpos__4_;
          MenhirLib.EngineTypes.endp = _endpos__4_;
          MenhirLib.EngineTypes.next = {
            MenhirLib.EngineTypes.state = _;
            MenhirLib.EngineTypes.semv = _3;
            MenhirLib.EngineTypes.startp = _startpos__3_;
            MenhirLib.EngineTypes.endp = _endpos__3_;
            MenhirLib.EngineTypes.next = {
              MenhirLib.EngineTypes.state = _;
              MenhirLib.EngineTypes.semv = xs;
              MenhirLib.EngineTypes.startp = _startpos_xs_;
              MenhirLib.EngineTypes.endp = _endpos_xs_;
              MenhirLib.EngineTypes.next = {
                MenhirLib.EngineTypes.state = _menhir_s;
                MenhirLib.EngineTypes.semv = _1;
                MenhirLib.EngineTypes.startp = _startpos__1_;
                MenhirLib.EngineTypes.endp = _endpos__1_;
                MenhirLib.EngineTypes.next = _menhir_stack;
              };
            };
          };
        } = _menhir_stack in
        let _4 : unit = Obj.magic _4 in
        let _3 : 'tv_option_COMMA_ = Obj.magic _3 in
        let xs : 'tv_loption_separated_nonempty_list_COMMA_term__ = Obj.magic xs in
        let _1 : unit = Obj.magic _1 in
        let _endpos__0_ = _menhir_stack.MenhirLib.EngineTypes.endp in
        let _startpos = _startpos__1_ in
        let _endpos = _endpos__4_ in
        let _v : (
<<<<<<< HEAD
# 15 "/home/joel/code/lvca-bucklescript/src/Term_Parser.mly"
      (Binding.Nominal.term)
# 685 "/home/joel/code/lvca-bucklescript/src/Term_Parser.ml"
=======
# 15 "/Users/joel/code/lvca-bucklescript/src/Term_Parser.mly"
      (Binding.Nominal.term)
# 685 "/Users/joel/code/lvca-bucklescript/src/Term_Parser.ml"
>>>>>>> 40fe105f
        ) = let _2 = 
# 232 "/home/joel/.opam/default/lib/menhir/standard.mly"
    ( xs )
<<<<<<< HEAD
# 689 "/home/joel/code/lvca-bucklescript/src/Term_Parser.ml"
         in
        
# 27 "/home/joel/code/lvca-bucklescript/src/Term_Parser.mly"
  ( Sequence _2  )
# 694 "/home/joel/code/lvca-bucklescript/src/Term_Parser.ml"
=======
# 689 "/Users/joel/code/lvca-bucklescript/src/Term_Parser.ml"
         in
        
# 27 "/Users/joel/code/lvca-bucklescript/src/Term_Parser.mly"
  ( Sequence _2  )
# 694 "/Users/joel/code/lvca-bucklescript/src/Term_Parser.ml"
>>>>>>> 40fe105f
         in
        {
          MenhirLib.EngineTypes.state = _menhir_s;
          MenhirLib.EngineTypes.semv = Obj.repr _v;
          MenhirLib.EngineTypes.startp = _startpos;
          MenhirLib.EngineTypes.endp = _endpos;
          MenhirLib.EngineTypes.next = _menhir_stack;
        });
      (fun _menhir_env ->
        let _menhir_stack = _menhir_env.MenhirLib.EngineTypes.stack in
        let {
          MenhirLib.EngineTypes.state = _menhir_s;
          MenhirLib.EngineTypes.semv = _1;
          MenhirLib.EngineTypes.startp = _startpos__1_;
          MenhirLib.EngineTypes.endp = _endpos__1_;
          MenhirLib.EngineTypes.next = _menhir_stack;
        } = _menhir_stack in
        let _1 : (
<<<<<<< HEAD
# 16 "/home/joel/code/lvca-bucklescript/src/Term_Parser.mly"
      (Types.primitive)
# 715 "/home/joel/code/lvca-bucklescript/src/Term_Parser.ml"
=======
# 16 "/Users/joel/code/lvca-bucklescript/src/Term_Parser.mly"
      (Types.primitive)
# 715 "/Users/joel/code/lvca-bucklescript/src/Term_Parser.ml"
>>>>>>> 40fe105f
        ) = Obj.magic _1 in
        let _endpos__0_ = _menhir_stack.MenhirLib.EngineTypes.endp in
        let _startpos = _startpos__1_ in
        let _endpos = _endpos__1_ in
        let _v : (
<<<<<<< HEAD
# 15 "/home/joel/code/lvca-bucklescript/src/Term_Parser.mly"
      (Binding.Nominal.term)
# 723 "/home/joel/code/lvca-bucklescript/src/Term_Parser.ml"
        ) = 
# 29 "/home/joel/code/lvca-bucklescript/src/Term_Parser.mly"
  ( Primitive _1 )
# 727 "/home/joel/code/lvca-bucklescript/src/Term_Parser.ml"
=======
# 15 "/Users/joel/code/lvca-bucklescript/src/Term_Parser.mly"
      (Binding.Nominal.term)
# 723 "/Users/joel/code/lvca-bucklescript/src/Term_Parser.ml"
        ) = 
# 29 "/Users/joel/code/lvca-bucklescript/src/Term_Parser.mly"
  ( Primitive _1 )
# 727 "/Users/joel/code/lvca-bucklescript/src/Term_Parser.ml"
>>>>>>> 40fe105f
         in
        {
          MenhirLib.EngineTypes.state = _menhir_s;
          MenhirLib.EngineTypes.semv = Obj.repr _v;
          MenhirLib.EngineTypes.startp = _startpos;
          MenhirLib.EngineTypes.endp = _endpos;
          MenhirLib.EngineTypes.next = _menhir_stack;
        });
      (fun _menhir_env ->
        let _menhir_stack = _menhir_env.MenhirLib.EngineTypes.stack in
        let {
          MenhirLib.EngineTypes.state = _;
          MenhirLib.EngineTypes.semv = _2;
          MenhirLib.EngineTypes.startp = _startpos__2_;
          MenhirLib.EngineTypes.endp = _endpos__2_;
          MenhirLib.EngineTypes.next = {
            MenhirLib.EngineTypes.state = _menhir_s;
            MenhirLib.EngineTypes.semv = _1;
            MenhirLib.EngineTypes.startp = _startpos__1_;
            MenhirLib.EngineTypes.endp = _endpos__1_;
            MenhirLib.EngineTypes.next = _menhir_stack;
          };
        } = _menhir_stack in
        let _2 : unit = Obj.magic _2 in
        let _1 : (
<<<<<<< HEAD
# 15 "/home/joel/code/lvca-bucklescript/src/Term_Parser.mly"
      (Binding.Nominal.term)
# 755 "/home/joel/code/lvca-bucklescript/src/Term_Parser.ml"
=======
# 15 "/Users/joel/code/lvca-bucklescript/src/Term_Parser.mly"
      (Binding.Nominal.term)
# 755 "/Users/joel/code/lvca-bucklescript/src/Term_Parser.ml"
>>>>>>> 40fe105f
        ) = Obj.magic _1 in
        let _endpos__0_ = _menhir_stack.MenhirLib.EngineTypes.endp in
        let _startpos = _startpos__1_ in
        let _endpos = _endpos__2_ in
        let _v : (
<<<<<<< HEAD
# 14 "/home/joel/code/lvca-bucklescript/src/Term_Parser.mly"
      (Binding.Nominal.term)
# 763 "/home/joel/code/lvca-bucklescript/src/Term_Parser.ml"
        ) = 
# 19 "/home/joel/code/lvca-bucklescript/src/Term_Parser.mly"
                   ( _1 )
# 767 "/home/joel/code/lvca-bucklescript/src/Term_Parser.ml"
=======
# 14 "/Users/joel/code/lvca-bucklescript/src/Term_Parser.mly"
      (Binding.Nominal.term)
# 763 "/Users/joel/code/lvca-bucklescript/src/Term_Parser.ml"
        ) = 
# 19 "/Users/joel/code/lvca-bucklescript/src/Term_Parser.mly"
                   ( _1 )
# 767 "/Users/joel/code/lvca-bucklescript/src/Term_Parser.ml"
>>>>>>> 40fe105f
         in
        {
          MenhirLib.EngineTypes.state = _menhir_s;
          MenhirLib.EngineTypes.semv = Obj.repr _v;
          MenhirLib.EngineTypes.startp = _startpos;
          MenhirLib.EngineTypes.endp = _endpos;
          MenhirLib.EngineTypes.next = _menhir_stack;
        });
    |]
  
  and trace =
    None
  
end

module MenhirInterpreter = struct
  
  module ET = MenhirLib.TableInterpreter.MakeEngineTable (Tables)
  
  module TI = MenhirLib.Engine.Make (ET)
  
  include TI
  
end

let top_term =
  fun lexer lexbuf ->
    (Obj.magic (MenhirInterpreter.entry 0 lexer lexbuf) : (
<<<<<<< HEAD
# 14 "/home/joel/code/lvca-bucklescript/src/Term_Parser.mly"
      (Binding.Nominal.term)
# 798 "/home/joel/code/lvca-bucklescript/src/Term_Parser.ml"
=======
# 14 "/Users/joel/code/lvca-bucklescript/src/Term_Parser.mly"
      (Binding.Nominal.term)
# 798 "/Users/joel/code/lvca-bucklescript/src/Term_Parser.ml"
>>>>>>> 40fe105f
    ))

module Incremental = struct
  
  let top_term =
    fun initial_position ->
      (Obj.magic (MenhirInterpreter.start 0 initial_position) : (
<<<<<<< HEAD
# 14 "/home/joel/code/lvca-bucklescript/src/Term_Parser.mly"
      (Binding.Nominal.term)
# 808 "/home/joel/code/lvca-bucklescript/src/Term_Parser.ml"
=======
# 14 "/Users/joel/code/lvca-bucklescript/src/Term_Parser.mly"
      (Binding.Nominal.term)
# 808 "/Users/joel/code/lvca-bucklescript/src/Term_Parser.ml"
>>>>>>> 40fe105f
      ) MenhirInterpreter.checkpoint)
  
end

# 269 "/home/joel/.opam/default/lib/menhir/standard.mly"
  

<<<<<<< HEAD
# 816 "/home/joel/code/lvca-bucklescript/src/Term_Parser.ml"
=======
# 816 "/Users/joel/code/lvca-bucklescript/src/Term_Parser.ml"
>>>>>>> 40fe105f
<|MERGE_RESOLUTION|>--- conflicted
+++ resolved
@@ -10,9 +10,9 @@
   
   type token = 
     | STRING of (
-# 2 "/home/joel/code/lvca-bucklescript/src/Term_Parser.mly"
+# 2 "/Users/joel/code/lvca-bucklescript/src/Term_Parser.mly"
        (string)
-# 16 "/home/joel/code/lvca-bucklescript/src/Term_Parser.ml"
+# 16 "/Users/joel/code/lvca-bucklescript/src/Term_Parser.ml"
   )
     | SEMICOLON
     | RIGHT_PAREN
@@ -20,14 +20,14 @@
     | LEFT_PAREN
     | LEFT_BRACK
     | INT of (
-# 1 "/home/joel/code/lvca-bucklescript/src/Term_Parser.mly"
+# 1 "/Users/joel/code/lvca-bucklescript/src/Term_Parser.mly"
        (Bigint.t)
-# 26 "/home/joel/code/lvca-bucklescript/src/Term_Parser.ml"
+# 26 "/Users/joel/code/lvca-bucklescript/src/Term_Parser.ml"
   )
     | ID of (
-# 3 "/home/joel/code/lvca-bucklescript/src/Term_Parser.mly"
+# 3 "/Users/joel/code/lvca-bucklescript/src/Term_Parser.mly"
        (string)
-# 31 "/home/joel/code/lvca-bucklescript/src/Term_Parser.ml"
+# 31 "/Users/joel/code/lvca-bucklescript/src/Term_Parser.ml"
   )
     | EOF
     | DOT
@@ -126,15 +126,9 @@
         let _startpos = _menhir_stack.MenhirLib.EngineTypes.endp in
         let _endpos = _startpos in
         let _v : 'tv_loption_separated_nonempty_list_COMMA_term__ = 
-<<<<<<< HEAD
-# 142 "/home/joel/.opam/default/lib/menhir/standard.mly"
-    ( [] )
-# 132 "/home/joel/code/lvca-bucklescript/src/Term_Parser.ml"
-=======
 # 142 "/Users/joel/.opam/default/lib/menhir/standard.mly"
     ( [] )
 # 132 "/Users/joel/code/lvca-bucklescript/src/Term_Parser.ml"
->>>>>>> 40fe105f
          in
         {
           MenhirLib.EngineTypes.state = _menhir_s;
@@ -157,15 +151,9 @@
         let _startpos = _startpos_x_ in
         let _endpos = _endpos_x_ in
         let _v : 'tv_loption_separated_nonempty_list_COMMA_term__ = 
-<<<<<<< HEAD
-# 144 "/home/joel/.opam/default/lib/menhir/standard.mly"
-    ( x )
-# 157 "/home/joel/code/lvca-bucklescript/src/Term_Parser.ml"
-=======
 # 144 "/Users/joel/.opam/default/lib/menhir/standard.mly"
     ( x )
 # 157 "/Users/joel/code/lvca-bucklescript/src/Term_Parser.ml"
->>>>>>> 40fe105f
          in
         {
           MenhirLib.EngineTypes.state = _menhir_s;
@@ -181,15 +169,9 @@
         let _startpos = _menhir_stack.MenhirLib.EngineTypes.endp in
         let _endpos = _startpos in
         let _v : 'tv_loption_separated_nonempty_list_SEMICOLON_scope__ = 
-<<<<<<< HEAD
-# 142 "/home/joel/.opam/default/lib/menhir/standard.mly"
-    ( [] )
-# 175 "/home/joel/code/lvca-bucklescript/src/Term_Parser.ml"
-=======
 # 142 "/Users/joel/.opam/default/lib/menhir/standard.mly"
     ( [] )
 # 175 "/Users/joel/code/lvca-bucklescript/src/Term_Parser.ml"
->>>>>>> 40fe105f
          in
         {
           MenhirLib.EngineTypes.state = _menhir_s;
@@ -212,15 +194,9 @@
         let _startpos = _startpos_x_ in
         let _endpos = _endpos_x_ in
         let _v : 'tv_loption_separated_nonempty_list_SEMICOLON_scope__ = 
-<<<<<<< HEAD
-# 144 "/home/joel/.opam/default/lib/menhir/standard.mly"
-    ( x )
-# 200 "/home/joel/code/lvca-bucklescript/src/Term_Parser.ml"
-=======
 # 144 "/Users/joel/.opam/default/lib/menhir/standard.mly"
     ( x )
 # 200 "/Users/joel/code/lvca-bucklescript/src/Term_Parser.ml"
->>>>>>> 40fe105f
          in
         {
           MenhirLib.EngineTypes.state = _menhir_s;
@@ -236,11 +212,6 @@
         let _startpos = _menhir_stack.MenhirLib.EngineTypes.endp in
         let _endpos = _startpos in
         let _v : 'tv_option_COMMA_ = 
-<<<<<<< HEAD
-# 114 "/home/joel/.opam/default/lib/menhir/standard.mly"
-    ( None )
-# 218 "/home/joel/code/lvca-bucklescript/src/Term_Parser.ml"
-=======
 # 114 "/Users/joel/.opam/default/lib/menhir/standard.mly"
     ( None )
 # 218 "/Users/joel/code/lvca-bucklescript/src/Term_Parser.ml"
@@ -269,34 +240,23 @@
 # 116 "/Users/joel/.opam/default/lib/menhir/standard.mly"
     ( Some x )
 # 243 "/Users/joel/code/lvca-bucklescript/src/Term_Parser.ml"
->>>>>>> 40fe105f
-         in
-        {
-          MenhirLib.EngineTypes.state = _menhir_s;
-          MenhirLib.EngineTypes.semv = Obj.repr _v;
-          MenhirLib.EngineTypes.startp = _startpos;
-          MenhirLib.EngineTypes.endp = _endpos;
-          MenhirLib.EngineTypes.next = _menhir_stack;
-        });
-      (fun _menhir_env ->
-        let _menhir_stack = _menhir_env.MenhirLib.EngineTypes.stack in
-        let {
-          MenhirLib.EngineTypes.state = _menhir_s;
-          MenhirLib.EngineTypes.semv = x;
-          MenhirLib.EngineTypes.startp = _startpos_x_;
-          MenhirLib.EngineTypes.endp = _endpos_x_;
-          MenhirLib.EngineTypes.next = _menhir_stack;
-        } = _menhir_stack in
-<<<<<<< HEAD
-        let x : unit = Obj.magic x in
-        let _endpos__0_ = _menhir_stack.MenhirLib.EngineTypes.endp in
-        let _startpos = _startpos_x_ in
-        let _endpos = _endpos_x_ in
-        let _v : 'tv_option_COMMA_ = 
-# 116 "/home/joel/.opam/default/lib/menhir/standard.mly"
-    ( Some x )
-# 243 "/home/joel/code/lvca-bucklescript/src/Term_Parser.ml"
-=======
+         in
+        {
+          MenhirLib.EngineTypes.state = _menhir_s;
+          MenhirLib.EngineTypes.semv = Obj.repr _v;
+          MenhirLib.EngineTypes.startp = _startpos;
+          MenhirLib.EngineTypes.endp = _endpos;
+          MenhirLib.EngineTypes.next = _menhir_stack;
+        });
+      (fun _menhir_env ->
+        let _menhir_stack = _menhir_env.MenhirLib.EngineTypes.stack in
+        let {
+          MenhirLib.EngineTypes.state = _menhir_s;
+          MenhirLib.EngineTypes.semv = _1;
+          MenhirLib.EngineTypes.startp = _startpos__1_;
+          MenhirLib.EngineTypes.endp = _endpos__1_;
+          MenhirLib.EngineTypes.next = _menhir_stack;
+        } = _menhir_stack in
         let _1 : (
 # 1 "/Users/joel/code/lvca-bucklescript/src/Term_Parser.mly"
        (Bigint.t)
@@ -313,7 +273,6 @@
 # 41 "/Users/joel/code/lvca-bucklescript/src/Term_Parser.mly"
            ( PrimInteger _1 )
 # 276 "/Users/joel/code/lvca-bucklescript/src/Term_Parser.ml"
->>>>>>> 40fe105f
          in
         {
           MenhirLib.EngineTypes.state = _menhir_s;
@@ -332,29 +291,14 @@
           MenhirLib.EngineTypes.next = _menhir_stack;
         } = _menhir_stack in
         let _1 : (
-<<<<<<< HEAD
-# 1 "/home/joel/code/lvca-bucklescript/src/Term_Parser.mly"
-       (Bigint.t)
-# 264 "/home/joel/code/lvca-bucklescript/src/Term_Parser.ml"
-=======
 # 2 "/Users/joel/code/lvca-bucklescript/src/Term_Parser.mly"
        (string)
 # 297 "/Users/joel/code/lvca-bucklescript/src/Term_Parser.ml"
->>>>>>> 40fe105f
         ) = Obj.magic _1 in
         let _endpos__0_ = _menhir_stack.MenhirLib.EngineTypes.endp in
         let _startpos = _startpos__1_ in
         let _endpos = _endpos__1_ in
         let _v : (
-<<<<<<< HEAD
-# 16 "/home/joel/code/lvca-bucklescript/src/Term_Parser.mly"
-      (Types.primitive)
-# 272 "/home/joel/code/lvca-bucklescript/src/Term_Parser.ml"
-        ) = 
-# 41 "/home/joel/code/lvca-bucklescript/src/Term_Parser.mly"
-           ( PrimInteger _1 )
-# 276 "/home/joel/code/lvca-bucklescript/src/Term_Parser.ml"
-=======
 # 16 "/Users/joel/code/lvca-bucklescript/src/Term_Parser.mly"
       (Types.primitive)
 # 305 "/Users/joel/code/lvca-bucklescript/src/Term_Parser.ml"
@@ -362,7 +306,6 @@
 # 42 "/Users/joel/code/lvca-bucklescript/src/Term_Parser.mly"
            ( PrimString  _1 )
 # 309 "/Users/joel/code/lvca-bucklescript/src/Term_Parser.ml"
->>>>>>> 40fe105f
          in
         {
           MenhirLib.EngineTypes.state = _menhir_s;
@@ -380,24 +323,6 @@
           MenhirLib.EngineTypes.endp = _endpos__1_;
           MenhirLib.EngineTypes.next = _menhir_stack;
         } = _menhir_stack in
-<<<<<<< HEAD
-        let _1 : (
-# 2 "/home/joel/code/lvca-bucklescript/src/Term_Parser.mly"
-       (string)
-# 297 "/home/joel/code/lvca-bucklescript/src/Term_Parser.ml"
-        ) = Obj.magic _1 in
-        let _endpos__0_ = _menhir_stack.MenhirLib.EngineTypes.endp in
-        let _startpos = _startpos__1_ in
-        let _endpos = _endpos__1_ in
-        let _v : (
-# 16 "/home/joel/code/lvca-bucklescript/src/Term_Parser.mly"
-      (Types.primitive)
-# 305 "/home/joel/code/lvca-bucklescript/src/Term_Parser.ml"
-        ) = 
-# 42 "/home/joel/code/lvca-bucklescript/src/Term_Parser.mly"
-           ( PrimString  _1 )
-# 309 "/home/joel/code/lvca-bucklescript/src/Term_Parser.ml"
-=======
         let _1 : 'tv_separated_nonempty_list_DOT_term_ = Obj.magic _1 in
         let _endpos__0_ = _menhir_stack.MenhirLib.EngineTypes.endp in
         let _startpos = _startpos__1_ in
@@ -411,7 +336,6 @@
     Binding.Nominal.Scope (binders_pat, body)
   )
 # 339 "/Users/joel/code/lvca-bucklescript/src/Term_Parser.ml"
->>>>>>> 40fe105f
          in
         {
           MenhirLib.EngineTypes.state = _menhir_s;
@@ -429,21 +353,6 @@
           MenhirLib.EngineTypes.endp = _endpos_x_;
           MenhirLib.EngineTypes.next = _menhir_stack;
         } = _menhir_stack in
-<<<<<<< HEAD
-        let _1 : 'tv_separated_nonempty_list_DOT_term_ = Obj.magic _1 in
-        let _endpos__0_ = _menhir_stack.MenhirLib.EngineTypes.endp in
-        let _startpos = _startpos__1_ in
-        let _endpos = _endpos__1_ in
-        let _v : 'tv_scope = 
-# 33 "/home/joel/code/lvca-bucklescript/src/Term_Parser.mly"
-  ( let binders_tm, body = Util.unsnoc _1 in
-    let binders_pat =
-      binders_tm |. Belt.List.map Binding.Nominal.term_to_pattern
-    in
-    Binding.Nominal.Scope (binders_pat, body)
-  )
-# 339 "/home/joel/code/lvca-bucklescript/src/Term_Parser.ml"
-=======
         let x : (
 # 15 "/Users/joel/code/lvca-bucklescript/src/Term_Parser.mly"
       (Binding.Nominal.term)
@@ -499,7 +408,6 @@
 # 243 "/Users/joel/.opam/default/lib/menhir/standard.mly"
     ( x :: xs )
 # 411 "/Users/joel/code/lvca-bucklescript/src/Term_Parser.ml"
->>>>>>> 40fe105f
          in
         {
           MenhirLib.EngineTypes.state = _menhir_s;
@@ -518,30 +426,17 @@
           MenhirLib.EngineTypes.next = _menhir_stack;
         } = _menhir_stack in
         let x : (
-<<<<<<< HEAD
-# 15 "/home/joel/code/lvca-bucklescript/src/Term_Parser.mly"
-      (Binding.Nominal.term)
-# 360 "/home/joel/code/lvca-bucklescript/src/Term_Parser.ml"
-=======
 # 15 "/Users/joel/code/lvca-bucklescript/src/Term_Parser.mly"
       (Binding.Nominal.term)
 # 432 "/Users/joel/code/lvca-bucklescript/src/Term_Parser.ml"
->>>>>>> 40fe105f
         ) = Obj.magic x in
         let _endpos__0_ = _menhir_stack.MenhirLib.EngineTypes.endp in
         let _startpos = _startpos_x_ in
         let _endpos = _endpos_x_ in
-<<<<<<< HEAD
-        let _v : 'tv_separated_nonempty_list_COMMA_term_ = 
-# 241 "/home/joel/.opam/default/lib/menhir/standard.mly"
-    ( [ x ] )
-# 368 "/home/joel/code/lvca-bucklescript/src/Term_Parser.ml"
-=======
         let _v : 'tv_separated_nonempty_list_DOT_term_ = 
 # 241 "/Users/joel/.opam/default/lib/menhir/standard.mly"
     ( [ x ] )
 # 440 "/Users/joel/code/lvca-bucklescript/src/Term_Parser.ml"
->>>>>>> 40fe105f
          in
         {
           MenhirLib.EngineTypes.state = _menhir_s;
@@ -571,36 +466,20 @@
             };
           };
         } = _menhir_stack in
-<<<<<<< HEAD
-        let xs : 'tv_separated_nonempty_list_COMMA_term_ = Obj.magic xs in
-        let _2 : unit = Obj.magic _2 in
-        let x : (
-# 15 "/home/joel/code/lvca-bucklescript/src/Term_Parser.mly"
-      (Binding.Nominal.term)
-# 403 "/home/joel/code/lvca-bucklescript/src/Term_Parser.ml"
-=======
         let xs : 'tv_separated_nonempty_list_DOT_term_ = Obj.magic xs in
         let _2 : unit = Obj.magic _2 in
         let x : (
 # 15 "/Users/joel/code/lvca-bucklescript/src/Term_Parser.mly"
       (Binding.Nominal.term)
 # 475 "/Users/joel/code/lvca-bucklescript/src/Term_Parser.ml"
->>>>>>> 40fe105f
         ) = Obj.magic x in
         let _endpos__0_ = _menhir_stack.MenhirLib.EngineTypes.endp in
         let _startpos = _startpos_x_ in
         let _endpos = _endpos_xs_ in
-<<<<<<< HEAD
-        let _v : 'tv_separated_nonempty_list_COMMA_term_ = 
-# 243 "/home/joel/.opam/default/lib/menhir/standard.mly"
-    ( x :: xs )
-# 411 "/home/joel/code/lvca-bucklescript/src/Term_Parser.ml"
-=======
         let _v : 'tv_separated_nonempty_list_DOT_term_ = 
 # 243 "/Users/joel/.opam/default/lib/menhir/standard.mly"
     ( x :: xs )
 # 483 "/Users/joel/code/lvca-bucklescript/src/Term_Parser.ml"
->>>>>>> 40fe105f
          in
         {
           MenhirLib.EngineTypes.state = _menhir_s;
@@ -618,20 +497,6 @@
           MenhirLib.EngineTypes.endp = _endpos_x_;
           MenhirLib.EngineTypes.next = _menhir_stack;
         } = _menhir_stack in
-<<<<<<< HEAD
-        let x : (
-# 15 "/home/joel/code/lvca-bucklescript/src/Term_Parser.mly"
-      (Binding.Nominal.term)
-# 432 "/home/joel/code/lvca-bucklescript/src/Term_Parser.ml"
-        ) = Obj.magic x in
-        let _endpos__0_ = _menhir_stack.MenhirLib.EngineTypes.endp in
-        let _startpos = _startpos_x_ in
-        let _endpos = _endpos_x_ in
-        let _v : 'tv_separated_nonempty_list_DOT_term_ = 
-# 241 "/home/joel/.opam/default/lib/menhir/standard.mly"
-    ( [ x ] )
-# 440 "/home/joel/code/lvca-bucklescript/src/Term_Parser.ml"
-=======
         let x : 'tv_scope = Obj.magic x in
         let _endpos__0_ = _menhir_stack.MenhirLib.EngineTypes.endp in
         let _startpos = _startpos_x_ in
@@ -640,7 +505,6 @@
 # 241 "/Users/joel/.opam/default/lib/menhir/standard.mly"
     ( [ x ] )
 # 508 "/Users/joel/code/lvca-bucklescript/src/Term_Parser.ml"
->>>>>>> 40fe105f
          in
         {
           MenhirLib.EngineTypes.state = _menhir_s;
@@ -670,86 +534,6 @@
             };
           };
         } = _menhir_stack in
-<<<<<<< HEAD
-        let xs : 'tv_separated_nonempty_list_DOT_term_ = Obj.magic xs in
-        let _2 : unit = Obj.magic _2 in
-        let x : (
-# 15 "/home/joel/code/lvca-bucklescript/src/Term_Parser.mly"
-      (Binding.Nominal.term)
-# 475 "/home/joel/code/lvca-bucklescript/src/Term_Parser.ml"
-        ) = Obj.magic x in
-        let _endpos__0_ = _menhir_stack.MenhirLib.EngineTypes.endp in
-        let _startpos = _startpos_x_ in
-        let _endpos = _endpos_xs_ in
-        let _v : 'tv_separated_nonempty_list_DOT_term_ = 
-# 243 "/home/joel/.opam/default/lib/menhir/standard.mly"
-    ( x :: xs )
-# 483 "/home/joel/code/lvca-bucklescript/src/Term_Parser.ml"
-         in
-        {
-          MenhirLib.EngineTypes.state = _menhir_s;
-          MenhirLib.EngineTypes.semv = Obj.repr _v;
-          MenhirLib.EngineTypes.startp = _startpos;
-          MenhirLib.EngineTypes.endp = _endpos;
-          MenhirLib.EngineTypes.next = _menhir_stack;
-        });
-      (fun _menhir_env ->
-        let _menhir_stack = _menhir_env.MenhirLib.EngineTypes.stack in
-        let {
-          MenhirLib.EngineTypes.state = _menhir_s;
-          MenhirLib.EngineTypes.semv = x;
-          MenhirLib.EngineTypes.startp = _startpos_x_;
-          MenhirLib.EngineTypes.endp = _endpos_x_;
-          MenhirLib.EngineTypes.next = _menhir_stack;
-        } = _menhir_stack in
-        let x : 'tv_scope = Obj.magic x in
-        let _endpos__0_ = _menhir_stack.MenhirLib.EngineTypes.endp in
-        let _startpos = _startpos_x_ in
-        let _endpos = _endpos_x_ in
-        let _v : 'tv_separated_nonempty_list_SEMICOLON_scope_ = 
-# 241 "/home/joel/.opam/default/lib/menhir/standard.mly"
-    ( [ x ] )
-# 508 "/home/joel/code/lvca-bucklescript/src/Term_Parser.ml"
-         in
-        {
-          MenhirLib.EngineTypes.state = _menhir_s;
-          MenhirLib.EngineTypes.semv = Obj.repr _v;
-          MenhirLib.EngineTypes.startp = _startpos;
-          MenhirLib.EngineTypes.endp = _endpos;
-          MenhirLib.EngineTypes.next = _menhir_stack;
-        });
-      (fun _menhir_env ->
-        let _menhir_stack = _menhir_env.MenhirLib.EngineTypes.stack in
-        let {
-          MenhirLib.EngineTypes.state = _;
-          MenhirLib.EngineTypes.semv = xs;
-          MenhirLib.EngineTypes.startp = _startpos_xs_;
-          MenhirLib.EngineTypes.endp = _endpos_xs_;
-          MenhirLib.EngineTypes.next = {
-            MenhirLib.EngineTypes.state = _;
-            MenhirLib.EngineTypes.semv = _2;
-            MenhirLib.EngineTypes.startp = _startpos__2_;
-            MenhirLib.EngineTypes.endp = _endpos__2_;
-            MenhirLib.EngineTypes.next = {
-              MenhirLib.EngineTypes.state = _menhir_s;
-              MenhirLib.EngineTypes.semv = x;
-              MenhirLib.EngineTypes.startp = _startpos_x_;
-              MenhirLib.EngineTypes.endp = _endpos_x_;
-              MenhirLib.EngineTypes.next = _menhir_stack;
-            };
-          };
-        } = _menhir_stack in
-        let xs : 'tv_separated_nonempty_list_SEMICOLON_scope_ = Obj.magic xs in
-        let _2 : unit = Obj.magic _2 in
-        let x : 'tv_scope = Obj.magic x in
-        let _endpos__0_ = _menhir_stack.MenhirLib.EngineTypes.endp in
-        let _startpos = _startpos_x_ in
-        let _endpos = _endpos_xs_ in
-        let _v : 'tv_separated_nonempty_list_SEMICOLON_scope_ = 
-# 243 "/home/joel/.opam/default/lib/menhir/standard.mly"
-    ( x :: xs )
-# 547 "/home/joel/code/lvca-bucklescript/src/Term_Parser.ml"
-=======
         let xs : 'tv_separated_nonempty_list_SEMICOLON_scope_ = Obj.magic xs in
         let _2 : unit = Obj.magic _2 in
         let x : 'tv_scope = Obj.magic x in
@@ -760,7 +544,6 @@
 # 243 "/Users/joel/.opam/default/lib/menhir/standard.mly"
     ( x :: xs )
 # 547 "/Users/joel/code/lvca-bucklescript/src/Term_Parser.ml"
->>>>>>> 40fe105f
          in
         {
           MenhirLib.EngineTypes.state = _menhir_s;
@@ -800,45 +583,26 @@
         let xs : 'tv_loption_separated_nonempty_list_SEMICOLON_scope__ = Obj.magic xs in
         let _2 : unit = Obj.magic _2 in
         let _1 : (
-# 3 "/home/joel/code/lvca-bucklescript/src/Term_Parser.mly"
+# 3 "/Users/joel/code/lvca-bucklescript/src/Term_Parser.mly"
        (string)
-<<<<<<< HEAD
-# 589 "/home/joel/code/lvca-bucklescript/src/Term_Parser.ml"
-=======
 # 589 "/Users/joel/code/lvca-bucklescript/src/Term_Parser.ml"
->>>>>>> 40fe105f
         ) = Obj.magic _1 in
         let _endpos__0_ = _menhir_stack.MenhirLib.EngineTypes.endp in
         let _startpos = _startpos__1_ in
         let _endpos = _endpos__4_ in
         let _v : (
-<<<<<<< HEAD
-# 15 "/home/joel/code/lvca-bucklescript/src/Term_Parser.mly"
-      (Binding.Nominal.term)
-# 597 "/home/joel/code/lvca-bucklescript/src/Term_Parser.ml"
-=======
 # 15 "/Users/joel/code/lvca-bucklescript/src/Term_Parser.mly"
       (Binding.Nominal.term)
 # 597 "/Users/joel/code/lvca-bucklescript/src/Term_Parser.ml"
->>>>>>> 40fe105f
         ) = let _3 = 
-# 232 "/home/joel/.opam/default/lib/menhir/standard.mly"
+# 232 "/Users/joel/.opam/default/lib/menhir/standard.mly"
     ( xs )
-<<<<<<< HEAD
-# 601 "/home/joel/code/lvca-bucklescript/src/Term_Parser.ml"
-         in
-        
-# 23 "/home/joel/code/lvca-bucklescript/src/Term_Parser.mly"
-  ( Operator (_1, _3) )
-# 606 "/home/joel/code/lvca-bucklescript/src/Term_Parser.ml"
-=======
 # 601 "/Users/joel/code/lvca-bucklescript/src/Term_Parser.ml"
          in
         
 # 23 "/Users/joel/code/lvca-bucklescript/src/Term_Parser.mly"
   ( Operator (_1, _3) )
 # 606 "/Users/joel/code/lvca-bucklescript/src/Term_Parser.ml"
->>>>>>> 40fe105f
          in
         {
           MenhirLib.EngineTypes.state = _menhir_s;
@@ -857,27 +621,14 @@
           MenhirLib.EngineTypes.next = _menhir_stack;
         } = _menhir_stack in
         let _1 : (
-# 3 "/home/joel/code/lvca-bucklescript/src/Term_Parser.mly"
+# 3 "/Users/joel/code/lvca-bucklescript/src/Term_Parser.mly"
        (string)
-<<<<<<< HEAD
-# 627 "/home/joel/code/lvca-bucklescript/src/Term_Parser.ml"
-=======
 # 627 "/Users/joel/code/lvca-bucklescript/src/Term_Parser.ml"
->>>>>>> 40fe105f
         ) = Obj.magic _1 in
         let _endpos__0_ = _menhir_stack.MenhirLib.EngineTypes.endp in
         let _startpos = _startpos__1_ in
         let _endpos = _endpos__1_ in
         let _v : (
-<<<<<<< HEAD
-# 15 "/home/joel/code/lvca-bucklescript/src/Term_Parser.mly"
-      (Binding.Nominal.term)
-# 635 "/home/joel/code/lvca-bucklescript/src/Term_Parser.ml"
-        ) = 
-# 25 "/home/joel/code/lvca-bucklescript/src/Term_Parser.mly"
-  ( Var _1       )
-# 639 "/home/joel/code/lvca-bucklescript/src/Term_Parser.ml"
-=======
 # 15 "/Users/joel/code/lvca-bucklescript/src/Term_Parser.mly"
       (Binding.Nominal.term)
 # 635 "/Users/joel/code/lvca-bucklescript/src/Term_Parser.ml"
@@ -885,7 +636,6 @@
 # 25 "/Users/joel/code/lvca-bucklescript/src/Term_Parser.mly"
   ( Var _1       )
 # 639 "/Users/joel/code/lvca-bucklescript/src/Term_Parser.ml"
->>>>>>> 40fe105f
          in
         {
           MenhirLib.EngineTypes.state = _menhir_s;
@@ -929,33 +679,18 @@
         let _startpos = _startpos__1_ in
         let _endpos = _endpos__4_ in
         let _v : (
-<<<<<<< HEAD
-# 15 "/home/joel/code/lvca-bucklescript/src/Term_Parser.mly"
-      (Binding.Nominal.term)
-# 685 "/home/joel/code/lvca-bucklescript/src/Term_Parser.ml"
-=======
 # 15 "/Users/joel/code/lvca-bucklescript/src/Term_Parser.mly"
       (Binding.Nominal.term)
 # 685 "/Users/joel/code/lvca-bucklescript/src/Term_Parser.ml"
->>>>>>> 40fe105f
         ) = let _2 = 
-# 232 "/home/joel/.opam/default/lib/menhir/standard.mly"
+# 232 "/Users/joel/.opam/default/lib/menhir/standard.mly"
     ( xs )
-<<<<<<< HEAD
-# 689 "/home/joel/code/lvca-bucklescript/src/Term_Parser.ml"
-         in
-        
-# 27 "/home/joel/code/lvca-bucklescript/src/Term_Parser.mly"
-  ( Sequence _2  )
-# 694 "/home/joel/code/lvca-bucklescript/src/Term_Parser.ml"
-=======
 # 689 "/Users/joel/code/lvca-bucklescript/src/Term_Parser.ml"
          in
         
 # 27 "/Users/joel/code/lvca-bucklescript/src/Term_Parser.mly"
   ( Sequence _2  )
 # 694 "/Users/joel/code/lvca-bucklescript/src/Term_Parser.ml"
->>>>>>> 40fe105f
          in
         {
           MenhirLib.EngineTypes.state = _menhir_s;
@@ -974,29 +709,14 @@
           MenhirLib.EngineTypes.next = _menhir_stack;
         } = _menhir_stack in
         let _1 : (
-<<<<<<< HEAD
-# 16 "/home/joel/code/lvca-bucklescript/src/Term_Parser.mly"
-      (Types.primitive)
-# 715 "/home/joel/code/lvca-bucklescript/src/Term_Parser.ml"
-=======
 # 16 "/Users/joel/code/lvca-bucklescript/src/Term_Parser.mly"
       (Types.primitive)
 # 715 "/Users/joel/code/lvca-bucklescript/src/Term_Parser.ml"
->>>>>>> 40fe105f
         ) = Obj.magic _1 in
         let _endpos__0_ = _menhir_stack.MenhirLib.EngineTypes.endp in
         let _startpos = _startpos__1_ in
         let _endpos = _endpos__1_ in
         let _v : (
-<<<<<<< HEAD
-# 15 "/home/joel/code/lvca-bucklescript/src/Term_Parser.mly"
-      (Binding.Nominal.term)
-# 723 "/home/joel/code/lvca-bucklescript/src/Term_Parser.ml"
-        ) = 
-# 29 "/home/joel/code/lvca-bucklescript/src/Term_Parser.mly"
-  ( Primitive _1 )
-# 727 "/home/joel/code/lvca-bucklescript/src/Term_Parser.ml"
-=======
 # 15 "/Users/joel/code/lvca-bucklescript/src/Term_Parser.mly"
       (Binding.Nominal.term)
 # 723 "/Users/joel/code/lvca-bucklescript/src/Term_Parser.ml"
@@ -1004,7 +724,6 @@
 # 29 "/Users/joel/code/lvca-bucklescript/src/Term_Parser.mly"
   ( Primitive _1 )
 # 727 "/Users/joel/code/lvca-bucklescript/src/Term_Parser.ml"
->>>>>>> 40fe105f
          in
         {
           MenhirLib.EngineTypes.state = _menhir_s;
@@ -1030,29 +749,14 @@
         } = _menhir_stack in
         let _2 : unit = Obj.magic _2 in
         let _1 : (
-<<<<<<< HEAD
-# 15 "/home/joel/code/lvca-bucklescript/src/Term_Parser.mly"
-      (Binding.Nominal.term)
-# 755 "/home/joel/code/lvca-bucklescript/src/Term_Parser.ml"
-=======
 # 15 "/Users/joel/code/lvca-bucklescript/src/Term_Parser.mly"
       (Binding.Nominal.term)
 # 755 "/Users/joel/code/lvca-bucklescript/src/Term_Parser.ml"
->>>>>>> 40fe105f
         ) = Obj.magic _1 in
         let _endpos__0_ = _menhir_stack.MenhirLib.EngineTypes.endp in
         let _startpos = _startpos__1_ in
         let _endpos = _endpos__2_ in
         let _v : (
-<<<<<<< HEAD
-# 14 "/home/joel/code/lvca-bucklescript/src/Term_Parser.mly"
-      (Binding.Nominal.term)
-# 763 "/home/joel/code/lvca-bucklescript/src/Term_Parser.ml"
-        ) = 
-# 19 "/home/joel/code/lvca-bucklescript/src/Term_Parser.mly"
-                   ( _1 )
-# 767 "/home/joel/code/lvca-bucklescript/src/Term_Parser.ml"
-=======
 # 14 "/Users/joel/code/lvca-bucklescript/src/Term_Parser.mly"
       (Binding.Nominal.term)
 # 763 "/Users/joel/code/lvca-bucklescript/src/Term_Parser.ml"
@@ -1060,7 +764,6 @@
 # 19 "/Users/joel/code/lvca-bucklescript/src/Term_Parser.mly"
                    ( _1 )
 # 767 "/Users/joel/code/lvca-bucklescript/src/Term_Parser.ml"
->>>>>>> 40fe105f
          in
         {
           MenhirLib.EngineTypes.state = _menhir_s;
@@ -1089,15 +792,9 @@
 let top_term =
   fun lexer lexbuf ->
     (Obj.magic (MenhirInterpreter.entry 0 lexer lexbuf) : (
-<<<<<<< HEAD
-# 14 "/home/joel/code/lvca-bucklescript/src/Term_Parser.mly"
-      (Binding.Nominal.term)
-# 798 "/home/joel/code/lvca-bucklescript/src/Term_Parser.ml"
-=======
 # 14 "/Users/joel/code/lvca-bucklescript/src/Term_Parser.mly"
       (Binding.Nominal.term)
 # 798 "/Users/joel/code/lvca-bucklescript/src/Term_Parser.ml"
->>>>>>> 40fe105f
     ))
 
 module Incremental = struct
@@ -1105,24 +802,14 @@
   let top_term =
     fun initial_position ->
       (Obj.magic (MenhirInterpreter.start 0 initial_position) : (
-<<<<<<< HEAD
-# 14 "/home/joel/code/lvca-bucklescript/src/Term_Parser.mly"
-      (Binding.Nominal.term)
-# 808 "/home/joel/code/lvca-bucklescript/src/Term_Parser.ml"
-=======
 # 14 "/Users/joel/code/lvca-bucklescript/src/Term_Parser.mly"
       (Binding.Nominal.term)
 # 808 "/Users/joel/code/lvca-bucklescript/src/Term_Parser.ml"
->>>>>>> 40fe105f
       ) MenhirInterpreter.checkpoint)
   
 end
 
-# 269 "/home/joel/.opam/default/lib/menhir/standard.mly"
-  
-
-<<<<<<< HEAD
-# 816 "/home/joel/code/lvca-bucklescript/src/Term_Parser.ml"
-=======
-# 816 "/Users/joel/code/lvca-bucklescript/src/Term_Parser.ml"
->>>>>>> 40fe105f
+# 269 "/Users/joel/.opam/default/lib/menhir/standard.mly"
+  
+
+# 816 "/Users/joel/code/lvca-bucklescript/src/Term_Parser.ml"