open External (* modules BitArray, Cbor, Sha256, Uint8Array *)
open Types

module rec DeBruijn : sig
  type scope = Scope of Pattern.t list * term

  and term =
    | Operator of string * scope list
    | Var of int * int
    | Sequence of term list
    | Primitive of primitive

  val to_nominal : term -> Nominal.term option
  val from_nominal : Nominal.term -> (term, string) Belt.Result.t

  val from_nominal_with_bindings
    :  (int * int) Belt.Map.String.t
    -> Nominal.term
    -> (term, string) Belt.Result.t
end = struct
  type scope = Scope of Pattern.t list * term

  and term =
    | Operator of string * scope list
    | Var of int * int
    | Sequence of term list
    | Primitive of primitive

  module L = Belt.List

  let rec to_nominal' ctx = function
    | Var (ix1, ix2) ->
      ctx
      |. L.get ix1
      |. Belt.Option.flatMap (fun x -> x |. L.get ix2)
      |. Belt.Option.map (fun name -> Nominal.Var name)
    | Operator (tag, subtms) ->
      Belt.Option.map
        (Util.sequence_list_option (L.map subtms (scope_to_nominal ctx)))
        (fun subtms' -> Nominal.Operator (tag, subtms'))
    | Sequence tms ->
      Belt.Option.map
        (Util.sequence_list_option (L.map tms (to_nominal' ctx)))
        (fun tms' -> Nominal.Sequence tms')
    | Primitive prim -> Some (Nominal.Primitive prim)

  and scope_to_nominal ctx (Scope (binders, body)) =
    Belt.Option.map
      (to_nominal' (L.concat (L.map binders Pattern.list_vars_of_pattern) ctx) body)
      (fun body' -> Nominal.Scope (binders, body'))
  ;;

  let to_nominal = to_nominal' []

  exception FailedFromNominal of string

  let rec from_nominal_with_bindings' env = function
    | Nominal.Operator (tag, subtms) ->
      Operator (tag, subtms |. L.map (scope_from_nominal' env))
    | Var name ->
      (match Belt.Map.String.get env name with
       | None -> raise (FailedFromNominal ("couldn't find variable " ^ name))
       | Some (i, j) -> Var (i, j))
    | Sequence tms -> Sequence (tms |. L.map (from_nominal_with_bindings' env))
    | Primitive prim -> Primitive prim

  and scope_from_nominal' env (Nominal.Scope (pats, body)) =
    let n = L.length pats in
    let varNums : (string * (int * int)) list =
      L.(
        zip pats (makeBy n (fun i -> i))
        |. map (fun (pat, i) ->
          let vars = Pattern.list_vars_of_pattern pat in
          zip vars (makeBy (length vars) (fun j -> i, j)))
        |. flatten)
    in
    let env' : (int * int) Belt.Map.String.t = Util.map_union
      (Belt.Map.String.map env (fun (i, j) -> i + n, j))
      (Belt.Map.String.fromArray (L.toArray varNums))
    in
    Scope (pats, from_nominal_with_bindings' env' body)
  ;;

  let from_nominal_with_bindings bindings tm =
    try Belt.Result.Ok (from_nominal_with_bindings' bindings tm) with
    | FailedFromNominal msg -> Error msg
  ;;

  let from_nominal = from_nominal_with_bindings Belt.Map.String.empty
end

and Nominal : sig
  type scope = Scope of Pattern.t list * term

  and term =
    | Operator of string * scope list
    | Var of string
    | Sequence of term list
    | Primitive of primitive

  val pp_term : Format.formatter -> Nominal.term -> unit
  val pp_term' : Nominal.term -> string
  val jsonify : Nominal.term -> Js.Json.t
  val serialize : Nominal.term -> Uint8Array.t
  val hash : Nominal.term -> string
<<<<<<< HEAD

  exception ToPatternScopeEncountered
  val to_pattern_exn : Nominal.term -> Pattern.t
=======
  val term_to_pattern : Nominal.term -> Pattern.t
  val pattern_to_term : Pattern.t -> Nominal.term
>>>>>>> d64cd9ac
end = struct
  type scope = Scope of Pattern.t list * term

  and term =
    | Operator of string * scope list
    | Var of string
    | Sequence of term list
    | Primitive of primitive

  open Format

  let rec pp_term ppf = function
    | Operator (tag, subtms) -> fprintf ppf "@[%s(%a)@]" tag pp_scope_list subtms
    | Var v -> fprintf ppf "%s" v
    | Sequence tms -> fprintf ppf "@[[%a]@]" pp_inner_list tms
    | Primitive p -> pp_prim ppf p

  and pp_inner_list ppf = function
    | [] -> ()
    | [ x ] -> fprintf ppf "%a" pp_term x
    | x :: xs -> fprintf ppf "%a, %a" pp_term x pp_inner_list xs

  and pp_scope_list ppf = function
    | [] -> ()
    | [ x ] -> fprintf ppf "%a" pp_scope x
    | x :: xs -> fprintf ppf "%a, %a" pp_scope x pp_scope_list xs

  and pp_scope ppf (Scope (bindings, body)) =
    match bindings with
    | [] -> pp_term ppf body
    | _ -> fprintf ppf "%a %a" pp_bindings bindings pp_term body

  and pp_pattern_list ppf = function
    | [] -> ()
    | [ pat ] -> pp_pattern ppf pat
    | pat :: pats -> fprintf ppf "%a, %a" pp_pattern pat pp_pattern_list pats

  and pp_pattern ppf (pat : Pattern.t) =
    match pat with
    | Var name -> fprintf ppf "%s" name
    | Operator (name, pats) -> fprintf ppf "%s(%a)" name pp_pattern_list pats
    | Sequence pats -> fprintf ppf "[%a]" pp_pattern_list pats
    | Primitive prim -> pp_prim ppf prim

  and pp_bindings ppf = function
    | [] -> ()
    | [ x ] -> fprintf ppf "%a." pp_pattern x
    | x :: xs -> fprintf ppf "%a. %a" pp_pattern x pp_bindings xs

  and pp_prim ppf = function
    | PrimInteger i -> fprintf ppf "%s" (Bigint.to_string i)
    | PrimString s -> fprintf ppf "\"%s\"" s
  ;;

  let pp_term' = asprintf "%a" pp_term
  let pp_scope' = asprintf "%a" pp_scope
  let array_map f args = Js.Json.array Belt.List.(toArray (map args f))

  let jsonify_prim =
    Js.Json.(
      function
      | PrimInteger i -> array [| string "i"; string (Bigint.to_string i) |]
      | PrimString s -> array [| string "s"; string s |])
  ;;

  let rec jsonify (tm : term) : Js.Json.t =
    Js.Json.(
      match tm with
      | Operator (tag, tms) ->
        array [| string "o"; string tag; array_map jsonify_scope tms |]
      | Var name -> array [| string "v"; string name |]
      | Sequence tms -> array [| string "s"; array_map jsonify tms |]
      | Primitive p -> array [| string "p"; jsonify_prim p |])

  and jsonify_pat (pat : Pattern.t) : Js.Json.t =
    Js.Json.(
      match pat with
      | Operator (tag, tms) ->
        array [| string "o"; string tag; array_map jsonify_pat tms |]
      | Var name -> array [| string "v"; string name |]
      | Sequence tms -> array [| string "s"; array_map jsonify_pat tms |]
      | Primitive p -> array [| string "p"; jsonify_prim p |])

  and jsonify_scope (Scope (pats, body)) : Js.Json.t =
    Js.Json.(array [| array_map jsonify_pat pats; jsonify body |])
  ;;

  (* serialize by converting to JSON then cboring *)
  let serialize (tm : term) : Uint8Array.t =
    Uint8Array.from_array_buffer (Cbor.encode_ab (jsonify tm))
  ;;

  (*
     let deserialize (buf : Uint8Array.t) : term option
     = dejsonify (Cbor.decode_ab (Uint8Array.to_array_buffer buf))
  *)

  let hash tm = Sha256.hash_ba (BitArray.from_u8_array (serialize tm))

  exception ToPatternScopeEncountered

  (* raises ToPatternScopeEncountered *)
  let rec to_pattern_exn : term -> Pattern.t = function
    | Var name -> Var name
    | Operator (name, tms) -> Operator (name, tms |. Belt.List.map scope_to_pattern_exn)
    | Sequence tms -> Sequence (Belt.List.map tms to_pattern_exn)
    | Primitive prim -> Primitive prim

  (* raises ToPatternScopeEncountered *)
  and scope_to_pattern_exn : scope -> Pattern.t = function
    | Scope ([], tm) -> to_pattern_exn tm
    | scope -> failwith ("Parse error: invalid pattern: " ^ pp_scope' scope)
  ;;

  let rec pattern_to_term : Pattern.t -> Nominal.term
    = function
    | Var name -> Var name
    | Operator (name, pats) -> Operator
      (name, Belt.List.map pats (fun pat -> Scope ([], pattern_to_term pat)))
    | Sequence pats -> Sequence (Belt.List.map pats pattern_to_term)
    | Primitive prim -> Primitive prim
end<|MERGE_RESOLUTION|>--- conflicted
+++ resolved
@@ -103,14 +103,10 @@
   val jsonify : Nominal.term -> Js.Json.t
   val serialize : Nominal.term -> Uint8Array.t
   val hash : Nominal.term -> string
-<<<<<<< HEAD
 
   exception ToPatternScopeEncountered
   val to_pattern_exn : Nominal.term -> Pattern.t
-=======
-  val term_to_pattern : Nominal.term -> Pattern.t
   val pattern_to_term : Pattern.t -> Nominal.term
->>>>>>> d64cd9ac
 end = struct
   type scope = Scope of Pattern.t list * term
 
