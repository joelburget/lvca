--- conflicted
+++ resolved
@@ -1,30 +1,17 @@
 language_def: ID ASSIGN BAR STRING
 ##
-<<<<<<< HEAD
-## Ends in an error in state: 20.
-=======
 ## Ends in an error in state: 14.
->>>>>>> 40fe105f
-##
-## sort_def -> ID list(ID) ASSIGN option(BAR) . separated_nonempty_list(BAR,operator_def) [ ID EOF ]
-##
-## The known suffix of the stack is as follows:
-## ID list(ID) ASSIGN option(BAR)
+##
+## sort_def -> ID ASSIGN option(BAR) . separated_nonempty_list(BAR,operator_def) [ ID EOF ]
+##
+## The known suffix of the stack is as follows:
+## ID ASSIGN option(BAR)
 ##
 
 Malformed sort declaration -- expected an operator, eg `add(arith; arith)`
 
 language_def: ID ASSIGN ID LEFT_BRACK ID RIGHT_BRACE
 ##
-<<<<<<< HEAD
-## Ends in an error in state: 48.
-##
-## separated_nonempty_list(COMMA,ID) -> ID . [ RIGHT_BRACK ]
-## separated_nonempty_list(COMMA,ID) -> ID . COMMA separated_nonempty_list(COMMA,ID) [ RIGHT_BRACK ]
-##
-## The known suffix of the stack is as follows:
-## ID
-=======
 ## Ends in an error in state: 42.
 ##
 ## arity -> LEFT_BRACK separated_nonempty_list(COMMA,ID) . RIGHT_BRACK LEFT_PAREN valence_list RIGHT_PAREN [ ID EOF BAR ]
@@ -37,52 +24,39 @@
 ## accurate view of the past (what has been recognized so far), they
 ## may provide an INCOMPLETE view of the future (what was expected next).
 ## In state 3, spurious reduction of production separated_nonempty_list(COMMA,ID) -> ID
->>>>>>> 40fe105f
 ##
 
 Malformed arity -- expected a "]" after a list of identifiers.
 
 language_def: ID ASSIGN ID LEFT_BRACK ID RIGHT_BRACK LEFT_PAREN STRING
 ##
-<<<<<<< HEAD
-## Ends in an error in state: 54.
-=======
 ## Ends in an error in state: 44.
->>>>>>> 40fe105f
-##
-## arity -> LEFT_BRACK loption(separated_nonempty_list(COMMA,ID)) RIGHT_BRACK LEFT_PAREN . valence_list RIGHT_PAREN [ ID EOF BAR ]
-##
-## The known suffix of the stack is as follows:
-## LEFT_BRACK loption(separated_nonempty_list(COMMA,ID)) RIGHT_BRACK LEFT_PAREN
+##
+## arity -> LEFT_BRACK separated_nonempty_list(COMMA,ID) RIGHT_BRACK LEFT_PAREN . valence_list RIGHT_PAREN [ ID EOF BAR ]
+##
+## The known suffix of the stack is as follows:
+## LEFT_BRACK separated_nonempty_list(COMMA,ID) RIGHT_BRACK LEFT_PAREN
 ##
 
 Expected a valence when parsing an arity.
 
 language_def: ID ASSIGN ID LEFT_BRACK ID RIGHT_BRACK STRING
 ##
-<<<<<<< HEAD
-## Ends in an error in state: 53.
-=======
 ## Ends in an error in state: 43.
->>>>>>> 40fe105f
-##
-## arity -> LEFT_BRACK loption(separated_nonempty_list(COMMA,ID)) RIGHT_BRACK . LEFT_PAREN valence_list RIGHT_PAREN [ ID EOF BAR ]
-##
-## The known suffix of the stack is as follows:
-## LEFT_BRACK loption(separated_nonempty_list(COMMA,ID)) RIGHT_BRACK
+##
+## arity -> LEFT_BRACK separated_nonempty_list(COMMA,ID) RIGHT_BRACK . LEFT_PAREN valence_list RIGHT_PAREN [ ID EOF BAR ]
+##
+## The known suffix of the stack is as follows:
+## LEFT_BRACK separated_nonempty_list(COMMA,ID) RIGHT_BRACK
 ##
 
 Expected a paren-enclosed list of valences when parsing an arity.
 
 language_def: ID ASSIGN ID LEFT_BRACK STRING
 ##
-<<<<<<< HEAD
-## Ends in an error in state: 47.
-=======
 ## Ends in an error in state: 41.
->>>>>>> 40fe105f
-##
-## arity -> LEFT_BRACK . loption(separated_nonempty_list(COMMA,ID)) RIGHT_BRACK LEFT_PAREN valence_list RIGHT_PAREN [ ID EOF BAR ]
+##
+## arity -> LEFT_BRACK . separated_nonempty_list(COMMA,ID) RIGHT_BRACK LEFT_PAREN valence_list RIGHT_PAREN [ ID EOF BAR ]
 ##
 ## The known suffix of the stack is as follows:
 ## LEFT_BRACK
@@ -92,11 +66,7 @@
 
 language_def: ID ASSIGN ID LEFT_PAREN ID DOT STRING
 ##
-<<<<<<< HEAD
-## Ends in an error in state: 41.
-=======
 ## Ends in an error in state: 35.
->>>>>>> 40fe105f
 ##
 ## separated_nonempty_list(DOT,sort) -> sort DOT . separated_nonempty_list(DOT,sort) [ SEMICOLON RIGHT_PAREN ]
 ##
@@ -108,11 +78,7 @@
 
 language_def: ID ASSIGN ID LEFT_PAREN ID ID RIGHT_BRACK
 ##
-<<<<<<< HEAD
-## Ends in an error in state: 40.
-=======
 ## Ends in an error in state: 34.
->>>>>>> 40fe105f
 ##
 ## separated_nonempty_list(DOT,sort) -> sort . [ SEMICOLON RIGHT_PAREN ]
 ## separated_nonempty_list(DOT,sort) -> sort . DOT separated_nonempty_list(DOT,sort) [ SEMICOLON RIGHT_PAREN ]
@@ -124,21 +90,15 @@
 ## This implies that, although the LR(1) items shown above provide an
 ## accurate view of the past (what has been recognized so far), they
 ## may provide an INCOMPLETE view of the future (what was expected next).
-<<<<<<< HEAD
-## In state 27, spurious reduction of production nonempty_list(atomic_sort) -> atomic_sort
-## In state 26, spurious reduction of production sort -> ID nonempty_list(atomic_sort)
-=======
 ## In state 21, spurious reduction of production nonempty_list(atomic_sort) -> atomic_sort
 ## In state 20, spurious reduction of production sort -> ID nonempty_list(atomic_sort)
->>>>>>> 40fe105f
 ##
 
 Unexpected "[" when parsing a list of sorts.
 
 language_def: ID ASSIGN ID LEFT_PAREN ID ID STRING
-<<<<<<< HEAD
-##
-## Ends in an error in state: 27.
+##
+## Ends in an error in state: 21.
 ##
 ## nonempty_list(atomic_sort) -> atomic_sort . [ SEMICOLON RIGHT_PAREN RIGHT_BRACK DOT ]
 ## nonempty_list(atomic_sort) -> atomic_sort . nonempty_list(atomic_sort) [ SEMICOLON RIGHT_PAREN RIGHT_BRACK DOT ]
@@ -151,24 +111,7 @@
 
 language_def: ID ASSIGN ID LEFT_PAREN ID LEFT_BRACK ID RIGHT_BRACK STRING
 ##
-## Ends in an error in state: 38.
-=======
-##
-## Ends in an error in state: 21.
-##
-## nonempty_list(atomic_sort) -> atomic_sort . [ SEMICOLON RIGHT_PAREN RIGHT_BRACK DOT ]
-## nonempty_list(atomic_sort) -> atomic_sort . nonempty_list(atomic_sort) [ SEMICOLON RIGHT_PAREN RIGHT_BRACK DOT ]
-##
-## The known suffix of the stack is as follows:
-## atomic_sort
-##
-
-Unexpected "[" when parsing a list of sorts. Expected ";" or a sort.
-
-language_def: ID ASSIGN ID LEFT_PAREN ID LEFT_BRACK ID RIGHT_BRACK STRING
-##
 ## Ends in an error in state: 32.
->>>>>>> 40fe105f
 ##
 ## separated_nonempty_list(SEMICOLON,valence) -> valence . [ RIGHT_PAREN ]
 ## separated_nonempty_list(SEMICOLON,valence) -> valence . SEMICOLON separated_nonempty_list(SEMICOLON,valence) [ RIGHT_PAREN ]
@@ -181,11 +124,7 @@
 
 language_def: ID ASSIGN ID LEFT_PAREN ID LEFT_BRACK ID SEMICOLON
 ##
-<<<<<<< HEAD
-## Ends in an error in state: 34.
-=======
 ## Ends in an error in state: 28.
->>>>>>> 40fe105f
 ##
 ## valence -> ID LEFT_BRACK sort . RIGHT_BRACK [ SEMICOLON RIGHT_PAREN ]
 ##
@@ -196,40 +135,27 @@
 ## This implies that, although the LR(1) items shown above provide an
 ## accurate view of the past (what has been recognized so far), they
 ## may provide an INCOMPLETE view of the future (what was expected next).
-<<<<<<< HEAD
-## In state 24, spurious reduction of production atomic_sort -> ID
-## In state 31, spurious reduction of production sort -> atomic_sort
-=======
 ## In state 18, spurious reduction of production atomic_sort -> ID
 ## In state 25, spurious reduction of production sort -> atomic_sort
->>>>>>> 40fe105f
 ##
 
 Malformed variable valence. Expected "]".
 
 language_def: ID ASSIGN ID LEFT_PAREN ID LEFT_BRACK STRING
 ##
-<<<<<<< HEAD
+## Ends in an error in state: 27.
+##
+## valence -> ID LEFT_BRACK . sort RIGHT_BRACK [ SEMICOLON RIGHT_PAREN ]
+##
+## The known suffix of the stack is as follows:
+## ID LEFT_BRACK
+##
+
+Malformed variable valence. Expected a sort.
+
+language_def: ID ASSIGN ID LEFT_PAREN ID SEMICOLON STRING
+##
 ## Ends in an error in state: 33.
-=======
-## Ends in an error in state: 27.
->>>>>>> 40fe105f
-##
-## valence -> ID LEFT_BRACK . sort RIGHT_BRACK [ SEMICOLON RIGHT_PAREN ]
-##
-## The known suffix of the stack is as follows:
-## ID LEFT_BRACK
-##
-
-Malformed variable valence. Expected a sort.
-
-language_def: ID ASSIGN ID LEFT_PAREN ID SEMICOLON STRING
-##
-<<<<<<< HEAD
-## Ends in an error in state: 39.
-=======
-## Ends in an error in state: 33.
->>>>>>> 40fe105f
 ##
 ## separated_nonempty_list(SEMICOLON,valence) -> valence SEMICOLON . separated_nonempty_list(SEMICOLON,valence) [ RIGHT_PAREN ]
 ##
@@ -241,11 +167,7 @@
 
 language_def: ID ASSIGN ID LEFT_PAREN ID STRING
 ##
-<<<<<<< HEAD
-## Ends in an error in state: 32.
-=======
 ## Ends in an error in state: 26.
->>>>>>> 40fe105f
 ##
 ## atomic_sort -> ID . [ SEMICOLON RIGHT_PAREN DOT ]
 ## sort -> ID . nonempty_list(atomic_sort) [ SEMICOLON RIGHT_PAREN DOT ]
@@ -259,11 +181,7 @@
 
 language_def: ID ASSIGN ID LEFT_PAREN LEFT_PAREN ID SEMICOLON
 ##
-<<<<<<< HEAD
-## Ends in an error in state: 29.
-=======
 ## Ends in an error in state: 23.
->>>>>>> 40fe105f
 ##
 ## atomic_sort -> LEFT_PAREN sort . RIGHT_PAREN [ SEMICOLON RIGHT_PAREN RIGHT_BRACK LEFT_PAREN ID DOT ]
 ##
@@ -274,24 +192,15 @@
 ## This implies that, although the LR(1) items shown above provide an
 ## accurate view of the past (what has been recognized so far), they
 ## may provide an INCOMPLETE view of the future (what was expected next).
-<<<<<<< HEAD
-## In state 24, spurious reduction of production atomic_sort -> ID
-## In state 31, spurious reduction of production sort -> atomic_sort
-=======
 ## In state 18, spurious reduction of production atomic_sort -> ID
 ## In state 25, spurious reduction of production sort -> atomic_sort
->>>>>>> 40fe105f
 ##
 
 Malformed sort. Expected ")".
 
 language_def: ID ASSIGN ID LEFT_PAREN LEFT_PAREN ID STRING
 ##
-<<<<<<< HEAD
-## Ends in an error in state: 24.
-=======
 ## Ends in an error in state: 18.
->>>>>>> 40fe105f
 ##
 ## atomic_sort -> ID . [ SEMICOLON RIGHT_PAREN RIGHT_BRACK DOT ]
 ## sort -> ID . nonempty_list(atomic_sort) [ SEMICOLON RIGHT_PAREN RIGHT_BRACK DOT ]
@@ -304,11 +213,7 @@
 
 language_def: ID ASSIGN ID LEFT_PAREN LEFT_PAREN STRING
 ##
-<<<<<<< HEAD
-## Ends in an error in state: 23.
-=======
 ## Ends in an error in state: 17.
->>>>>>> 40fe105f
 ##
 ## atomic_sort -> LEFT_PAREN . sort RIGHT_PAREN [ SEMICOLON RIGHT_PAREN RIGHT_BRACK LEFT_PAREN ID DOT ]
 ##
@@ -320,11 +225,7 @@
 
 language_def: ID ASSIGN ID LEFT_PAREN RIGHT_PAREN BAR STRING
 ##
-<<<<<<< HEAD
-## Ends in an error in state: 60.
-=======
 ## Ends in an error in state: 50.
->>>>>>> 40fe105f
 ##
 ## separated_nonempty_list(BAR,operator_def) -> operator_def BAR . separated_nonempty_list(BAR,operator_def) [ ID EOF ]
 ##
@@ -336,11 +237,7 @@
 
 language_def: ID ASSIGN ID LEFT_PAREN RIGHT_PAREN STRING
 ##
-<<<<<<< HEAD
-## Ends in an error in state: 59.
-=======
 ## Ends in an error in state: 49.
->>>>>>> 40fe105f
 ##
 ## separated_nonempty_list(BAR,operator_def) -> operator_def . [ ID EOF ]
 ## separated_nonempty_list(BAR,operator_def) -> operator_def . BAR separated_nonempty_list(BAR,operator_def) [ ID EOF ]
@@ -353,11 +250,7 @@
 
 language_def: ID ASSIGN ID LEFT_PAREN STRING
 ##
-<<<<<<< HEAD
-## Ends in an error in state: 22.
-=======
 ## Ends in an error in state: 16.
->>>>>>> 40fe105f
 ##
 ## arity -> LEFT_PAREN . valence_list RIGHT_PAREN [ ID EOF BAR ]
 ##
@@ -369,11 +262,7 @@
 
 language_def: ID ASSIGN ID STRING
 ##
-<<<<<<< HEAD
-## Ends in an error in state: 21.
-=======
 ## Ends in an error in state: 15.
->>>>>>> 40fe105f
 ##
 ## operator_def -> ID . arity [ ID EOF BAR ]
 ##
@@ -384,123 +273,27 @@
 Malformed operator definition. Expected an arity.
 
 language_def: ID ASSIGN STRING
-<<<<<<< HEAD
-##
-## Ends in an error in state: 18.
-##
-## sort_def -> ID list(ID) ASSIGN . option(BAR) separated_nonempty_list(BAR,operator_def) [ ID EOF ]
-##
-## The known suffix of the stack is as follows:
-## ID list(ID) ASSIGN
+##
+## Ends in an error in state: 12.
+##
+## sort_def -> ID ASSIGN . option(BAR) separated_nonempty_list(BAR,operator_def) [ ID EOF ]
+##
+## The known suffix of the stack is as follows:
+## ID ASSIGN
 ##
 
 Malformed sort definition. Expected an operator definition or "|".
 
 language_def: ID STRING
 ##
-## Ends in an error in state: 14.
-##
-## sort_def -> ID . list(ID) ASSIGN option(BAR) separated_nonempty_list(BAR,operator_def) [ ID EOF ]
+## Ends in an error in state: 11.
+##
+## sort_def -> ID . ASSIGN option(BAR) separated_nonempty_list(BAR,operator_def) [ ID EOF ]
 ##
 ## The known suffix of the stack is as follows:
 ## ID
 ##
 
-Malformed language definition. Expected ":=".
-
-language_def: IMPORT LEFT_BRACE ID COMMA STRING
-##
-## Ends in an error in state: 11.
-##
-## separated_nonempty_list(COMMA,import_symbol) -> import_symbol COMMA . separated_nonempty_list(COMMA,import_symbol) [ RIGHT_BRACE ]
-##
-## The known suffix of the stack is as follows:
-## import_symbol COMMA
-##
-
-Identifier expected when parsing a list of IDs.
-
-language_def: IMPORT LEFT_BRACE ID RIGHT_BRACE FROM SEMICOLON
-##
-## Ends in an error in state: 8.
-##
-## import -> IMPORT LEFT_BRACE separated_nonempty_list(COMMA,import_symbol) RIGHT_BRACE FROM . STRING [ IMPORT ID ]
-##
-## The known suffix of the stack is as follows:
-## IMPORT LEFT_BRACE separated_nonempty_list(COMMA,import_symbol) RIGHT_BRACE FROM
-##
-
-Malformed import -- expected a string after "from".
-
-language_def: IMPORT LEFT_BRACE ID RIGHT_BRACE FROM STRING STRING
-##
-## Ends in an error in state: 67.
-##
-## list(import) -> import . list(import) [ ID ]
-##
-## The known suffix of the stack is as follows:
-## import
-##
-
-Malformed import list -- expected another import or the first sort declaration.
-
-language_def: IMPORT LEFT_BRACE ID RIGHT_BRACE STRING
-##
-## Ends in an error in state: 7.
-##
-## import -> IMPORT LEFT_BRACE separated_nonempty_list(COMMA,import_symbol) RIGHT_BRACE . FROM STRING [ IMPORT ID ]
-##
-## The known suffix of the stack is as follows:
-## IMPORT LEFT_BRACE separated_nonempty_list(COMMA,import_symbol) RIGHT_BRACE
-##
-
-Malformed import -- expected "from".
-
-language_def: IMPORT LEFT_BRACE ID RIGHT_BRACK
-##
-## Ends in an error in state: 3.
-##
-## import_symbol -> ID . [ RIGHT_BRACE COMMA ]
-## import_symbol -> ID . AS ID [ RIGHT_BRACE COMMA ]
-##
-## The known suffix of the stack is as follows:
-## ID
-##
-
-Comma-separated list of identifiers (followed by a bracket) expected.
-
-language_def: IMPORT LEFT_BRACE STRING
-=======
->>>>>>> 40fe105f
-##
-## Ends in an error in state: 12.
-##
-## import -> IMPORT LEFT_BRACE . separated_nonempty_list(COMMA,import_symbol) RIGHT_BRACE FROM STRING [ IMPORT ID ]
-##
-## The known suffix of the stack is as follows:
-## IMPORT LEFT_BRACE
-##
-
-<<<<<<< HEAD
-Malformed import -- expected an identifier list.
-
-language_def: IMPORT STRING
-=======
-Malformed sort definition. Expected an operator definition or "|".
-
-language_def: ID STRING
->>>>>>> 40fe105f
-##
-## Ends in an error in state: 11.
-##
-## import -> IMPORT . LEFT_BRACE separated_nonempty_list(COMMA,import_symbol) RIGHT_BRACE FROM STRING [ IMPORT ID ]
-##
-## The known suffix of the stack is as follows:
-## IMPORT
-##
-
-<<<<<<< HEAD
-=======
 Malformed language definition. Expected ":=".
 
 language_def: IMPORT LEFT_BRACE ID COMMA STRING
@@ -604,7 +397,6 @@
 ## IMPORT
 ##
 
->>>>>>> 40fe105f
 Malformed import -- expected a set of identifiers, eg "{list, string}".
 
 language_def: STRING
