
(* This generated code requires the following version of MenhirLib: *)

let () =
  MenhirLib.StaticVersion.require_20181113

module MenhirBasics = struct
  
  exception Error
  
  type token = 
    | SEMICOLON
    | RIGHT_PAREN
    | RIGHT_D_ARR
    | LINE of (
<<<<<<< HEAD
# 18 "/home/joel/code/lvca-bucklescript/src/Statics_Parser.mly"
=======
# 18 "/Users/joel/code/lvca-bucklescript/src/Statics_Parser.mly"
>>>>>>> 40fe105f
       (string option)
# 19 "/home/joel/code/lvca-bucklescript/src/Statics_Parser.ml"
  )
    | LEFT_PAREN
    | LEFT_D_ARR
    | ID of (
<<<<<<< HEAD
# 7 "/home/joel/code/lvca-bucklescript/src/Statics_Parser.mly"
=======
# 7 "/Users/joel/code/lvca-bucklescript/src/Statics_Parser.mly"
>>>>>>> 40fe105f
       (string)
# 26 "/home/joel/code/lvca-bucklescript/src/Statics_Parser.ml"
  )
    | EOF
    | DOT
    | CTX_SEPARATOR
    | CTX
    | COMMA
    | COLON
  
end

include MenhirBasics

let _eRR =
  MenhirBasics.Error

<<<<<<< HEAD
# 21 "/home/joel/code/lvca-bucklescript/src/Statics_Parser.mly"
=======
# 21 "/Users/joel/code/lvca-bucklescript/src/Statics_Parser.mly"
>>>>>>> 40fe105f
  
open Statics

let rec term_to_pattern : Statics.term -> Pattern.t
  = function
    | Operator (name, args)
    -> Operator (name, Belt.List.map args scope_to_pattern)
    | Free var -> Var var
    | _ -> failwith
      "bad parse -- can only match operators and variables in a pattern"

and scope_to_pattern = function
  | Scope ([], body) -> term_to_pattern body
  | _ -> failwith "bad parse -- can't match binders in a pattern"

<<<<<<< HEAD
# 58 "/home/joel/code/lvca-bucklescript/src/Statics_Parser.ml"
=======
# 58 "/Users/joel/code/lvca-bucklescript/src/Statics_Parser.ml"
>>>>>>> 40fe105f

module Tables = struct
  
  include MenhirBasics
  
  let token2terminal : token -> int =
    fun _tok ->
      match _tok with
      | COLON ->
          13
      | COMMA ->
          12
      | CTX ->
          11
      | CTX_SEPARATOR ->
          10
      | DOT ->
          9
      | EOF ->
          8
      | ID _ ->
          7
      | LEFT_D_ARR ->
          6
      | LEFT_PAREN ->
          5
      | LINE _ ->
          4
      | RIGHT_D_ARR ->
          3
      | RIGHT_PAREN ->
          2
      | SEMICOLON ->
          1
  
  and error_terminal =
    0
  
  and token2value : token -> Obj.t =
    fun _tok ->
      match _tok with
      | COLON ->
          Obj.repr ()
      | COMMA ->
          Obj.repr ()
      | CTX ->
          Obj.repr ()
      | CTX_SEPARATOR ->
          Obj.repr ()
      | DOT ->
          Obj.repr ()
      | EOF ->
          Obj.repr ()
      | ID _v ->
          Obj.repr _v
      | LEFT_D_ARR ->
          Obj.repr ()
      | LEFT_PAREN ->
          Obj.repr ()
      | LINE _v ->
          Obj.repr _v
      | RIGHT_D_ARR ->
          Obj.repr ()
      | RIGHT_PAREN ->
          Obj.repr ()
      | SEMICOLON ->
          Obj.repr ()
  
  and default_reduction =
    (8, "\000\000\000\000\000\000\000\000\000\020\r\016\000\000\022\000\023\026\000\000\018\005\001\000\011\000\000\014\000\000\006\000\000\007\000\003\027\028\000\t\000\015\000\002\000\025")
  
  and error =
    (14, "\b\144\000\160\016\000\001\001\001\251\226\016\024\016\001\000\000\000\000\000\000`\000\004\000\000\b\000\000\000\000\000\002\128@\000\000\000\000\000\002$\000\000 \000\001\000\000\000 \004\000\000\004\128\001\000\000\000\016\000\000\000\000\000\000\129\000\000\000\128\000\000\016\000\000\000\128\000\000")
  
  and start =
    2
  
  and action =
    ((8, "\016\n\003\028 \003 \024 \000\000\000. \0004\000\000\020\003\000\000\000\016\0004\016\000* \000. \000 \000\000\000\016\0000\000 \0002\000"), (8, "]]]]\026]\014]]]]]\029II\r%\n-\006A\"N\0226Q\130\018B\138jv\167\183"))
  
  and lhs =
    (8, "\001\000\018\017\017\016\015\014\014\r\r\012\012\011\n\t\b\b\007\007\006\006\005\005\004\003\002\002")
  
  and goto =
    ((8, "\021\0000\000\007\000\006\000.\000\000\000\000\026\000\000\000\000\0008\000\000\000\000\000\000,\000\000&\000\000\000\0000\000\000\000\018\000\000\000H\000\000\000"), (8, "\023\024\018)\026\"'\029\b\011\012\024\r\025\026\016'\029\b\015\012\031\r( '\029\019\b$\n\019\022\000%\000\021&\028\029,-"))
  
  and semantic_action =
    [|
      (fun _menhir_env ->
        let _menhir_stack = _menhir_env.MenhirLib.EngineTypes.stack in
        let {
          MenhirLib.EngineTypes.state = _;
          MenhirLib.EngineTypes.semv = _3;
          MenhirLib.EngineTypes.startp = _startpos__3_;
          MenhirLib.EngineTypes.endp = _endpos__3_;
          MenhirLib.EngineTypes.next = {
            MenhirLib.EngineTypes.state = _;
            MenhirLib.EngineTypes.semv = _2;
            MenhirLib.EngineTypes.startp = _startpos__2_;
            MenhirLib.EngineTypes.endp = _endpos__2_;
            MenhirLib.EngineTypes.next = {
              MenhirLib.EngineTypes.state = _menhir_s;
              MenhirLib.EngineTypes.semv = _1;
              MenhirLib.EngineTypes.startp = _startpos__1_;
              MenhirLib.EngineTypes.endp = _endpos__1_;
              MenhirLib.EngineTypes.next = _menhir_stack;
            };
          };
        } = _menhir_stack in
        let _3 : (
<<<<<<< HEAD
# 39 "/home/joel/code/lvca-bucklescript/src/Statics_Parser.mly"
      (Statics.term)
# 171 "/home/joel/code/lvca-bucklescript/src/Statics_Parser.ml"
        ) = Obj.magic _3 in
        let _2 : unit = Obj.magic _2 in
        let _1 : (
# 39 "/home/joel/code/lvca-bucklescript/src/Statics_Parser.mly"
      (Statics.term)
# 177 "/home/joel/code/lvca-bucklescript/src/Statics_Parser.ml"
=======
# 39 "/Users/joel/code/lvca-bucklescript/src/Statics_Parser.mly"
      (Statics.term)
# 171 "/Users/joel/code/lvca-bucklescript/src/Statics_Parser.ml"
        ) = Obj.magic _3 in
        let _2 : unit = Obj.magic _2 in
        let _1 : (
# 39 "/Users/joel/code/lvca-bucklescript/src/Statics_Parser.mly"
      (Statics.term)
# 177 "/Users/joel/code/lvca-bucklescript/src/Statics_Parser.ml"
>>>>>>> 40fe105f
        ) = Obj.magic _1 in
        let _endpos__0_ = _menhir_stack.MenhirLib.EngineTypes.endp in
        let _startpos = _startpos__1_ in
        let _endpos = _endpos__3_ in
        let _v : (
<<<<<<< HEAD
# 43 "/home/joel/code/lvca-bucklescript/src/Statics_Parser.mly"
      (Statics.checking_rule)
# 185 "/home/joel/code/lvca-bucklescript/src/Statics_Parser.ml"
        ) = 
# 66 "/home/joel/code/lvca-bucklescript/src/Statics_Parser.mly"
                                      ( {tm = _1; ty = _3} )
# 189 "/home/joel/code/lvca-bucklescript/src/Statics_Parser.ml"
=======
# 43 "/Users/joel/code/lvca-bucklescript/src/Statics_Parser.mly"
      (Statics.checking_rule)
# 185 "/Users/joel/code/lvca-bucklescript/src/Statics_Parser.ml"
        ) = 
# 66 "/Users/joel/code/lvca-bucklescript/src/Statics_Parser.mly"
                                      ( {tm = _1; ty = _3} )
# 189 "/Users/joel/code/lvca-bucklescript/src/Statics_Parser.ml"
>>>>>>> 40fe105f
         in
        {
          MenhirLib.EngineTypes.state = _menhir_s;
          MenhirLib.EngineTypes.semv = Obj.repr _v;
          MenhirLib.EngineTypes.startp = _startpos;
          MenhirLib.EngineTypes.endp = _endpos;
          MenhirLib.EngineTypes.next = _menhir_stack;
        });
      (fun _menhir_env ->
        let _menhir_stack = _menhir_env.MenhirLib.EngineTypes.stack in
        let {
          MenhirLib.EngineTypes.state = _menhir_s;
          MenhirLib.EngineTypes.semv = _1;
          MenhirLib.EngineTypes.startp = _startpos__1_;
          MenhirLib.EngineTypes.endp = _endpos__1_;
          MenhirLib.EngineTypes.next = _menhir_stack;
        } = _menhir_stack in
        let _1 : unit = Obj.magic _1 in
        let _endpos__0_ = _menhir_stack.MenhirLib.EngineTypes.endp in
        let _startpos = _startpos__1_ in
        let _endpos = _endpos__1_ in
        let _v : 'tv_context = 
<<<<<<< HEAD
# 76 "/home/joel/code/lvca-bucklescript/src/Statics_Parser.mly"
  ( M.empty )
# 214 "/home/joel/code/lvca-bucklescript/src/Statics_Parser.ml"
=======
# 76 "/Users/joel/code/lvca-bucklescript/src/Statics_Parser.mly"
  ( M.empty )
# 214 "/Users/joel/code/lvca-bucklescript/src/Statics_Parser.ml"
>>>>>>> 40fe105f
         in
        {
          MenhirLib.EngineTypes.state = _menhir_s;
          MenhirLib.EngineTypes.semv = Obj.repr _v;
          MenhirLib.EngineTypes.startp = _startpos;
          MenhirLib.EngineTypes.endp = _endpos;
          MenhirLib.EngineTypes.next = _menhir_stack;
        });
      (fun _menhir_env ->
        let _menhir_stack = _menhir_env.MenhirLib.EngineTypes.stack in
        let {
          MenhirLib.EngineTypes.state = _;
          MenhirLib.EngineTypes.semv = _3;
          MenhirLib.EngineTypes.startp = _startpos__3_;
          MenhirLib.EngineTypes.endp = _endpos__3_;
          MenhirLib.EngineTypes.next = {
            MenhirLib.EngineTypes.state = _;
            MenhirLib.EngineTypes.semv = _2;
            MenhirLib.EngineTypes.startp = _startpos__2_;
            MenhirLib.EngineTypes.endp = _endpos__2_;
            MenhirLib.EngineTypes.next = {
              MenhirLib.EngineTypes.state = _menhir_s;
              MenhirLib.EngineTypes.semv = _1;
              MenhirLib.EngineTypes.startp = _startpos__1_;
              MenhirLib.EngineTypes.endp = _endpos__1_;
              MenhirLib.EngineTypes.next = _menhir_stack;
            };
          };
        } = _menhir_stack in
        let _3 : 'tv_separated_nonempty_list_COMMA_typed_term_ = Obj.magic _3 in
        let _2 : unit = Obj.magic _2 in
        let _1 : unit = Obj.magic _1 in
        let _endpos__0_ = _menhir_stack.MenhirLib.EngineTypes.endp in
        let _startpos = _startpos__1_ in
        let _endpos = _endpos__3_ in
        let _v : 'tv_context = 
<<<<<<< HEAD
# 78 "/home/joel/code/lvca-bucklescript/src/Statics_Parser.mly"
  ( M.fromArray (Belt.List.toArray _3) )
# 253 "/home/joel/code/lvca-bucklescript/src/Statics_Parser.ml"
=======
# 78 "/Users/joel/code/lvca-bucklescript/src/Statics_Parser.mly"
  ( M.fromArray (Belt.List.toArray _3) )
# 253 "/Users/joel/code/lvca-bucklescript/src/Statics_Parser.ml"
>>>>>>> 40fe105f
         in
        {
          MenhirLib.EngineTypes.state = _menhir_s;
          MenhirLib.EngineTypes.semv = Obj.repr _v;
          MenhirLib.EngineTypes.startp = _startpos;
          MenhirLib.EngineTypes.endp = _endpos;
          MenhirLib.EngineTypes.next = _menhir_stack;
        });
      (fun _menhir_env ->
        let _menhir_stack = _menhir_env.MenhirLib.EngineTypes.stack in
        let {
          MenhirLib.EngineTypes.state = _;
          MenhirLib.EngineTypes.semv = clause;
          MenhirLib.EngineTypes.startp = _startpos_clause_;
          MenhirLib.EngineTypes.endp = _endpos_clause_;
          MenhirLib.EngineTypes.next = {
            MenhirLib.EngineTypes.state = _;
            MenhirLib.EngineTypes.semv = _2;
            MenhirLib.EngineTypes.startp = _startpos__2_;
            MenhirLib.EngineTypes.endp = _endpos__2_;
            MenhirLib.EngineTypes.next = {
              MenhirLib.EngineTypes.state = _menhir_s;
              MenhirLib.EngineTypes.semv = _1;
              MenhirLib.EngineTypes.startp = _startpos__1_;
              MenhirLib.EngineTypes.endp = _endpos__1_;
              MenhirLib.EngineTypes.next = _menhir_stack;
            };
          };
        } = _menhir_stack in
        let clause : (
<<<<<<< HEAD
# 44 "/home/joel/code/lvca-bucklescript/src/Statics_Parser.mly"
      (Statics.typing_clause)
# 286 "/home/joel/code/lvca-bucklescript/src/Statics_Parser.ml"
=======
# 44 "/Users/joel/code/lvca-bucklescript/src/Statics_Parser.mly"
      (Statics.typing_clause)
# 286 "/Users/joel/code/lvca-bucklescript/src/Statics_Parser.ml"
>>>>>>> 40fe105f
        ) = Obj.magic clause in
        let _2 : unit = Obj.magic _2 in
        let _1 : 'tv_context = Obj.magic _1 in
        let _endpos__0_ = _menhir_stack.MenhirLib.EngineTypes.endp in
        let _startpos = _startpos__1_ in
        let _endpos = _endpos_clause_ in
        let _v : (
<<<<<<< HEAD
# 45 "/home/joel/code/lvca-bucklescript/src/Statics_Parser.mly"
      (Statics.hypothesis)
# 296 "/home/joel/code/lvca-bucklescript/src/Statics_Parser.ml"
        ) = 
# 80 "/home/joel/code/lvca-bucklescript/src/Statics_Parser.mly"
                                                         ( (M.empty, clause) )
# 300 "/home/joel/code/lvca-bucklescript/src/Statics_Parser.ml"
=======
# 45 "/Users/joel/code/lvca-bucklescript/src/Statics_Parser.mly"
      (Statics.hypothesis)
# 296 "/Users/joel/code/lvca-bucklescript/src/Statics_Parser.ml"
        ) = 
# 80 "/Users/joel/code/lvca-bucklescript/src/Statics_Parser.mly"
                                                         ( (M.empty, clause) )
# 300 "/Users/joel/code/lvca-bucklescript/src/Statics_Parser.ml"
>>>>>>> 40fe105f
         in
        {
          MenhirLib.EngineTypes.state = _menhir_s;
          MenhirLib.EngineTypes.semv = Obj.repr _v;
          MenhirLib.EngineTypes.startp = _startpos;
          MenhirLib.EngineTypes.endp = _endpos;
          MenhirLib.EngineTypes.next = _menhir_stack;
        });
      (fun _menhir_env ->
        let _menhir_stack = _menhir_env.MenhirLib.EngineTypes.stack in
        let {
          MenhirLib.EngineTypes.state = _;
          MenhirLib.EngineTypes.semv = _3;
          MenhirLib.EngineTypes.startp = _startpos__3_;
          MenhirLib.EngineTypes.endp = _endpos__3_;
          MenhirLib.EngineTypes.next = {
            MenhirLib.EngineTypes.state = _;
            MenhirLib.EngineTypes.semv = _2;
            MenhirLib.EngineTypes.startp = _startpos__2_;
            MenhirLib.EngineTypes.endp = _endpos__2_;
            MenhirLib.EngineTypes.next = {
              MenhirLib.EngineTypes.state = _menhir_s;
              MenhirLib.EngineTypes.semv = _1;
              MenhirLib.EngineTypes.startp = _startpos__1_;
              MenhirLib.EngineTypes.endp = _endpos__1_;
              MenhirLib.EngineTypes.next = _menhir_stack;
            };
          };
        } = _menhir_stack in
        let _3 : (
<<<<<<< HEAD
# 39 "/home/joel/code/lvca-bucklescript/src/Statics_Parser.mly"
      (Statics.term)
# 333 "/home/joel/code/lvca-bucklescript/src/Statics_Parser.ml"
        ) = Obj.magic _3 in
        let _2 : unit = Obj.magic _2 in
        let _1 : (
# 39 "/home/joel/code/lvca-bucklescript/src/Statics_Parser.mly"
      (Statics.term)
# 339 "/home/joel/code/lvca-bucklescript/src/Statics_Parser.ml"
=======
# 39 "/Users/joel/code/lvca-bucklescript/src/Statics_Parser.mly"
      (Statics.term)
# 333 "/Users/joel/code/lvca-bucklescript/src/Statics_Parser.ml"
        ) = Obj.magic _3 in
        let _2 : unit = Obj.magic _2 in
        let _1 : (
# 39 "/Users/joel/code/lvca-bucklescript/src/Statics_Parser.mly"
      (Statics.term)
# 339 "/Users/joel/code/lvca-bucklescript/src/Statics_Parser.ml"
>>>>>>> 40fe105f
        ) = Obj.magic _1 in
        let _endpos__0_ = _menhir_stack.MenhirLib.EngineTypes.endp in
        let _startpos = _startpos__1_ in
        let _endpos = _endpos__3_ in
        let _v : (
<<<<<<< HEAD
# 42 "/home/joel/code/lvca-bucklescript/src/Statics_Parser.mly"
      (Statics.inference_rule)
# 347 "/home/joel/code/lvca-bucklescript/src/Statics_Parser.ml"
        ) = 
# 65 "/home/joel/code/lvca-bucklescript/src/Statics_Parser.mly"
                                      ( {tm = _1; ty = _3} )
# 351 "/home/joel/code/lvca-bucklescript/src/Statics_Parser.ml"
=======
# 42 "/Users/joel/code/lvca-bucklescript/src/Statics_Parser.mly"
      (Statics.inference_rule)
# 347 "/Users/joel/code/lvca-bucklescript/src/Statics_Parser.ml"
        ) = 
# 65 "/Users/joel/code/lvca-bucklescript/src/Statics_Parser.mly"
                                      ( {tm = _1; ty = _3} )
# 351 "/Users/joel/code/lvca-bucklescript/src/Statics_Parser.ml"
>>>>>>> 40fe105f
         in
        {
          MenhirLib.EngineTypes.state = _menhir_s;
          MenhirLib.EngineTypes.semv = Obj.repr _v;
          MenhirLib.EngineTypes.startp = _startpos;
          MenhirLib.EngineTypes.endp = _endpos;
          MenhirLib.EngineTypes.next = _menhir_stack;
        });
      (fun _menhir_env ->
        let _menhir_stack = _menhir_env.MenhirLib.EngineTypes.stack in
        let _menhir_s = _menhir_env.MenhirLib.EngineTypes.current in
        let _endpos__0_ = _menhir_stack.MenhirLib.EngineTypes.endp in
        let _startpos = _menhir_stack.MenhirLib.EngineTypes.endp in
        let _endpos = _startpos in
        let _v : 'tv_list_hypothesis_ = 
# 211 "/home/joel/.opam/default/lib/menhir/standard.mly"
    ( [] )
<<<<<<< HEAD
# 369 "/home/joel/code/lvca-bucklescript/src/Statics_Parser.ml"
=======
# 369 "/Users/joel/code/lvca-bucklescript/src/Statics_Parser.ml"
>>>>>>> 40fe105f
         in
        {
          MenhirLib.EngineTypes.state = _menhir_s;
          MenhirLib.EngineTypes.semv = Obj.repr _v;
          MenhirLib.EngineTypes.startp = _startpos;
          MenhirLib.EngineTypes.endp = _endpos;
          MenhirLib.EngineTypes.next = _menhir_stack;
        });
      (fun _menhir_env ->
        let _menhir_stack = _menhir_env.MenhirLib.EngineTypes.stack in
        let {
          MenhirLib.EngineTypes.state = _;
          MenhirLib.EngineTypes.semv = xs;
          MenhirLib.EngineTypes.startp = _startpos_xs_;
          MenhirLib.EngineTypes.endp = _endpos_xs_;
          MenhirLib.EngineTypes.next = {
            MenhirLib.EngineTypes.state = _menhir_s;
            MenhirLib.EngineTypes.semv = x;
            MenhirLib.EngineTypes.startp = _startpos_x_;
            MenhirLib.EngineTypes.endp = _endpos_x_;
            MenhirLib.EngineTypes.next = _menhir_stack;
          };
        } = _menhir_stack in
        let xs : 'tv_list_hypothesis_ = Obj.magic xs in
        let x : (
<<<<<<< HEAD
# 45 "/home/joel/code/lvca-bucklescript/src/Statics_Parser.mly"
      (Statics.hypothesis)
# 397 "/home/joel/code/lvca-bucklescript/src/Statics_Parser.ml"
=======
# 45 "/Users/joel/code/lvca-bucklescript/src/Statics_Parser.mly"
      (Statics.hypothesis)
# 397 "/Users/joel/code/lvca-bucklescript/src/Statics_Parser.ml"
>>>>>>> 40fe105f
        ) = Obj.magic x in
        let _endpos__0_ = _menhir_stack.MenhirLib.EngineTypes.endp in
        let _startpos = _startpos_x_ in
        let _endpos = _endpos_xs_ in
        let _v : 'tv_list_hypothesis_ = 
# 213 "/home/joel/.opam/default/lib/menhir/standard.mly"
    ( x :: xs )
<<<<<<< HEAD
# 405 "/home/joel/code/lvca-bucklescript/src/Statics_Parser.ml"
=======
# 405 "/Users/joel/code/lvca-bucklescript/src/Statics_Parser.ml"
>>>>>>> 40fe105f
         in
        {
          MenhirLib.EngineTypes.state = _menhir_s;
          MenhirLib.EngineTypes.semv = Obj.repr _v;
          MenhirLib.EngineTypes.startp = _startpos;
          MenhirLib.EngineTypes.endp = _endpos;
          MenhirLib.EngineTypes.next = _menhir_stack;
        });
      (fun _menhir_env ->
        let _menhir_stack = _menhir_env.MenhirLib.EngineTypes.stack in
        let _menhir_s = _menhir_env.MenhirLib.EngineTypes.current in
        let _endpos__0_ = _menhir_stack.MenhirLib.EngineTypes.endp in
        let _startpos = _menhir_stack.MenhirLib.EngineTypes.endp in
        let _endpos = _startpos in
        let _v : 'tv_list_rule_ = 
# 211 "/home/joel/.opam/default/lib/menhir/standard.mly"
    ( [] )
<<<<<<< HEAD
# 423 "/home/joel/code/lvca-bucklescript/src/Statics_Parser.ml"
=======
# 423 "/Users/joel/code/lvca-bucklescript/src/Statics_Parser.ml"
>>>>>>> 40fe105f
         in
        {
          MenhirLib.EngineTypes.state = _menhir_s;
          MenhirLib.EngineTypes.semv = Obj.repr _v;
          MenhirLib.EngineTypes.startp = _startpos;
          MenhirLib.EngineTypes.endp = _endpos;
          MenhirLib.EngineTypes.next = _menhir_stack;
        });
      (fun _menhir_env ->
        let _menhir_stack = _menhir_env.MenhirLib.EngineTypes.stack in
        let {
          MenhirLib.EngineTypes.state = _;
          MenhirLib.EngineTypes.semv = xs;
          MenhirLib.EngineTypes.startp = _startpos_xs_;
          MenhirLib.EngineTypes.endp = _endpos_xs_;
          MenhirLib.EngineTypes.next = {
            MenhirLib.EngineTypes.state = _menhir_s;
            MenhirLib.EngineTypes.semv = x;
            MenhirLib.EngineTypes.startp = _startpos_x_;
            MenhirLib.EngineTypes.endp = _endpos_x_;
            MenhirLib.EngineTypes.next = _menhir_stack;
          };
        } = _menhir_stack in
        let xs : 'tv_list_rule_ = Obj.magic xs in
        let x : (
<<<<<<< HEAD
# 46 "/home/joel/code/lvca-bucklescript/src/Statics_Parser.mly"
      (Statics.rule)
# 451 "/home/joel/code/lvca-bucklescript/src/Statics_Parser.ml"
=======
# 46 "/Users/joel/code/lvca-bucklescript/src/Statics_Parser.mly"
      (Statics.rule)
# 451 "/Users/joel/code/lvca-bucklescript/src/Statics_Parser.ml"
>>>>>>> 40fe105f
        ) = Obj.magic x in
        let _endpos__0_ = _menhir_stack.MenhirLib.EngineTypes.endp in
        let _startpos = _startpos_x_ in
        let _endpos = _endpos_xs_ in
        let _v : 'tv_list_rule_ = 
# 213 "/home/joel/.opam/default/lib/menhir/standard.mly"
    ( x :: xs )
<<<<<<< HEAD
# 459 "/home/joel/code/lvca-bucklescript/src/Statics_Parser.ml"
=======
# 459 "/Users/joel/code/lvca-bucklescript/src/Statics_Parser.ml"
>>>>>>> 40fe105f
         in
        {
          MenhirLib.EngineTypes.state = _menhir_s;
          MenhirLib.EngineTypes.semv = Obj.repr _v;
          MenhirLib.EngineTypes.startp = _startpos;
          MenhirLib.EngineTypes.endp = _endpos;
          MenhirLib.EngineTypes.next = _menhir_stack;
        });
      (fun _menhir_env ->
        let _menhir_stack = _menhir_env.MenhirLib.EngineTypes.stack in
        let _menhir_s = _menhir_env.MenhirLib.EngineTypes.current in
        let _endpos__0_ = _menhir_stack.MenhirLib.EngineTypes.endp in
        let _startpos = _menhir_stack.MenhirLib.EngineTypes.endp in
        let _endpos = _startpos in
        let _v : 'tv_loption_separated_nonempty_list_SEMICOLON_scope__ = 
# 142 "/home/joel/.opam/default/lib/menhir/standard.mly"
    ( [] )
<<<<<<< HEAD
# 477 "/home/joel/code/lvca-bucklescript/src/Statics_Parser.ml"
=======
# 477 "/Users/joel/code/lvca-bucklescript/src/Statics_Parser.ml"
>>>>>>> 40fe105f
         in
        {
          MenhirLib.EngineTypes.state = _menhir_s;
          MenhirLib.EngineTypes.semv = Obj.repr _v;
          MenhirLib.EngineTypes.startp = _startpos;
          MenhirLib.EngineTypes.endp = _endpos;
          MenhirLib.EngineTypes.next = _menhir_stack;
        });
      (fun _menhir_env ->
        let _menhir_stack = _menhir_env.MenhirLib.EngineTypes.stack in
        let {
          MenhirLib.EngineTypes.state = _menhir_s;
          MenhirLib.EngineTypes.semv = x;
          MenhirLib.EngineTypes.startp = _startpos_x_;
          MenhirLib.EngineTypes.endp = _endpos_x_;
          MenhirLib.EngineTypes.next = _menhir_stack;
        } = _menhir_stack in
        let x : 'tv_separated_nonempty_list_SEMICOLON_scope_ = Obj.magic x in
        let _endpos__0_ = _menhir_stack.MenhirLib.EngineTypes.endp in
        let _startpos = _startpos_x_ in
        let _endpos = _endpos_x_ in
        let _v : 'tv_loption_separated_nonempty_list_SEMICOLON_scope__ = 
# 144 "/home/joel/.opam/default/lib/menhir/standard.mly"
    ( x )
<<<<<<< HEAD
# 502 "/home/joel/code/lvca-bucklescript/src/Statics_Parser.ml"
=======
# 502 "/Users/joel/code/lvca-bucklescript/src/Statics_Parser.ml"
>>>>>>> 40fe105f
         in
        {
          MenhirLib.EngineTypes.state = _menhir_s;
          MenhirLib.EngineTypes.semv = Obj.repr _v;
          MenhirLib.EngineTypes.startp = _startpos;
          MenhirLib.EngineTypes.endp = _endpos;
          MenhirLib.EngineTypes.next = _menhir_stack;
        });
      (fun _menhir_env ->
        let _menhir_stack = _menhir_env.MenhirLib.EngineTypes.stack in
        let {
          MenhirLib.EngineTypes.state = _;
          MenhirLib.EngineTypes.semv = conclusion;
          MenhirLib.EngineTypes.startp = _startpos_conclusion_;
          MenhirLib.EngineTypes.endp = _endpos_conclusion_;
          MenhirLib.EngineTypes.next = {
            MenhirLib.EngineTypes.state = _;
            MenhirLib.EngineTypes.semv = _2;
            MenhirLib.EngineTypes.startp = _startpos__2_;
            MenhirLib.EngineTypes.endp = _endpos__2_;
            MenhirLib.EngineTypes.next = {
              MenhirLib.EngineTypes.state = _menhir_s;
              MenhirLib.EngineTypes.semv = hypotheses;
              MenhirLib.EngineTypes.startp = _startpos_hypotheses_;
              MenhirLib.EngineTypes.endp = _endpos_hypotheses_;
              MenhirLib.EngineTypes.next = _menhir_stack;
            };
          };
        } = _menhir_stack in
        let conclusion : (
<<<<<<< HEAD
# 45 "/home/joel/code/lvca-bucklescript/src/Statics_Parser.mly"
      (Statics.hypothesis)
# 535 "/home/joel/code/lvca-bucklescript/src/Statics_Parser.ml"
        ) = Obj.magic conclusion in
        let _2 : (
# 18 "/home/joel/code/lvca-bucklescript/src/Statics_Parser.mly"
       (string option)
# 540 "/home/joel/code/lvca-bucklescript/src/Statics_Parser.ml"
=======
# 45 "/Users/joel/code/lvca-bucklescript/src/Statics_Parser.mly"
      (Statics.hypothesis)
# 535 "/Users/joel/code/lvca-bucklescript/src/Statics_Parser.ml"
        ) = Obj.magic conclusion in
        let _2 : (
# 18 "/Users/joel/code/lvca-bucklescript/src/Statics_Parser.mly"
       (string option)
# 540 "/Users/joel/code/lvca-bucklescript/src/Statics_Parser.ml"
>>>>>>> 40fe105f
        ) = Obj.magic _2 in
        let hypotheses : 'tv_list_hypothesis_ = Obj.magic hypotheses in
        let _endpos__0_ = _menhir_stack.MenhirLib.EngineTypes.endp in
        let _startpos = _startpos_hypotheses_ in
        let _endpos = _endpos_conclusion_ in
        let _v : (
<<<<<<< HEAD
# 46 "/home/joel/code/lvca-bucklescript/src/Statics_Parser.mly"
      (Statics.rule)
# 549 "/home/joel/code/lvca-bucklescript/src/Statics_Parser.ml"
        ) = 
# 84 "/home/joel/code/lvca-bucklescript/src/Statics_Parser.mly"
  ( { hypotheses; name = _2; conclusion } )
# 553 "/home/joel/code/lvca-bucklescript/src/Statics_Parser.ml"
=======
# 46 "/Users/joel/code/lvca-bucklescript/src/Statics_Parser.mly"
      (Statics.rule)
# 549 "/Users/joel/code/lvca-bucklescript/src/Statics_Parser.ml"
        ) = 
# 84 "/Users/joel/code/lvca-bucklescript/src/Statics_Parser.mly"
  ( { hypotheses; name = _2; conclusion } )
# 553 "/Users/joel/code/lvca-bucklescript/src/Statics_Parser.ml"
>>>>>>> 40fe105f
         in
        {
          MenhirLib.EngineTypes.state = _menhir_s;
          MenhirLib.EngineTypes.semv = Obj.repr _v;
          MenhirLib.EngineTypes.startp = _startpos;
          MenhirLib.EngineTypes.endp = _endpos;
          MenhirLib.EngineTypes.next = _menhir_stack;
        });
      (fun _menhir_env ->
        let _menhir_stack = _menhir_env.MenhirLib.EngineTypes.stack in
        let {
          MenhirLib.EngineTypes.state = _;
          MenhirLib.EngineTypes.semv = _2;
          MenhirLib.EngineTypes.startp = _startpos__2_;
          MenhirLib.EngineTypes.endp = _endpos__2_;
          MenhirLib.EngineTypes.next = {
            MenhirLib.EngineTypes.state = _menhir_s;
            MenhirLib.EngineTypes.semv = rules;
            MenhirLib.EngineTypes.startp = _startpos_rules_;
            MenhirLib.EngineTypes.endp = _endpos_rules_;
            MenhirLib.EngineTypes.next = _menhir_stack;
          };
        } = _menhir_stack in
        let _2 : unit = Obj.magic _2 in
        let rules : 'tv_list_rule_ = Obj.magic rules in
        let _endpos__0_ = _menhir_stack.MenhirLib.EngineTypes.endp in
        let _startpos = _startpos_rules_ in
        let _endpos = _endpos__2_ in
        let _v : (
<<<<<<< HEAD
# 47 "/home/joel/code/lvca-bucklescript/src/Statics_Parser.mly"
      (Statics.rule list)
# 585 "/home/joel/code/lvca-bucklescript/src/Statics_Parser.ml"
        ) = 
# 86 "/home/joel/code/lvca-bucklescript/src/Statics_Parser.mly"
                              ( rules )
# 589 "/home/joel/code/lvca-bucklescript/src/Statics_Parser.ml"
=======
# 47 "/Users/joel/code/lvca-bucklescript/src/Statics_Parser.mly"
      (Statics.rule list)
# 585 "/Users/joel/code/lvca-bucklescript/src/Statics_Parser.ml"
        ) = 
# 86 "/Users/joel/code/lvca-bucklescript/src/Statics_Parser.mly"
                              ( rules )
# 589 "/Users/joel/code/lvca-bucklescript/src/Statics_Parser.ml"
>>>>>>> 40fe105f
         in
        {
          MenhirLib.EngineTypes.state = _menhir_s;
          MenhirLib.EngineTypes.semv = Obj.repr _v;
          MenhirLib.EngineTypes.startp = _startpos;
          MenhirLib.EngineTypes.endp = _endpos;
          MenhirLib.EngineTypes.next = _menhir_stack;
        });
      (fun _menhir_env ->
        let _menhir_stack = _menhir_env.MenhirLib.EngineTypes.stack in
        let {
          MenhirLib.EngineTypes.state = _menhir_s;
          MenhirLib.EngineTypes.semv = _1;
          MenhirLib.EngineTypes.startp = _startpos__1_;
          MenhirLib.EngineTypes.endp = _endpos__1_;
          MenhirLib.EngineTypes.next = _menhir_stack;
        } = _menhir_stack in
        let _1 : 'tv_separated_nonempty_list_DOT_term_ = Obj.magic _1 in
        let _endpos__0_ = _menhir_stack.MenhirLib.EngineTypes.endp in
        let _startpos = _startpos__1_ in
        let _endpos = _endpos__1_ in
        let _v : (
<<<<<<< HEAD
# 41 "/home/joel/code/lvca-bucklescript/src/Statics_Parser.mly"
      (Statics.scope)
# 614 "/home/joel/code/lvca-bucklescript/src/Statics_Parser.ml"
        ) = 
# 58 "/home/joel/code/lvca-bucklescript/src/Statics_Parser.mly"
=======
# 41 "/Users/joel/code/lvca-bucklescript/src/Statics_Parser.mly"
      (Statics.scope)
# 614 "/Users/joel/code/lvca-bucklescript/src/Statics_Parser.ml"
        ) = 
# 58 "/Users/joel/code/lvca-bucklescript/src/Statics_Parser.mly"
>>>>>>> 40fe105f
  ( let binders_tm, body = Util.unsnoc _1 in
    let binders_pat = Belt.List.map binders_tm term_to_pattern in
    Scope (binders_pat, body)
  )
<<<<<<< HEAD
# 621 "/home/joel/code/lvca-bucklescript/src/Statics_Parser.ml"
=======
# 621 "/Users/joel/code/lvca-bucklescript/src/Statics_Parser.ml"
>>>>>>> 40fe105f
         in
        {
          MenhirLib.EngineTypes.state = _menhir_s;
          MenhirLib.EngineTypes.semv = Obj.repr _v;
          MenhirLib.EngineTypes.startp = _startpos;
          MenhirLib.EngineTypes.endp = _endpos;
          MenhirLib.EngineTypes.next = _menhir_stack;
        });
      (fun _menhir_env ->
        let _menhir_stack = _menhir_env.MenhirLib.EngineTypes.stack in
        let {
          MenhirLib.EngineTypes.state = _menhir_s;
          MenhirLib.EngineTypes.semv = x;
          MenhirLib.EngineTypes.startp = _startpos_x_;
          MenhirLib.EngineTypes.endp = _endpos_x_;
          MenhirLib.EngineTypes.next = _menhir_stack;
        } = _menhir_stack in
        let x : 'tv_typed_term = Obj.magic x in
        let _endpos__0_ = _menhir_stack.MenhirLib.EngineTypes.endp in
        let _startpos = _startpos_x_ in
        let _endpos = _endpos_x_ in
        let _v : 'tv_separated_nonempty_list_COMMA_typed_term_ = 
<<<<<<< HEAD
# 241 "/home/joel/.opam/default/lib/menhir/standard.mly"
    ( [ x ] )
# 646 "/home/joel/code/lvca-bucklescript/src/Statics_Parser.ml"
=======
# 241 "/Users/joel/.opam/default/lib/menhir/standard.mly"
    ( [ x ] )
# 646 "/Users/joel/code/lvca-bucklescript/src/Statics_Parser.ml"
>>>>>>> 40fe105f
         in
        {
          MenhirLib.EngineTypes.state = _menhir_s;
          MenhirLib.EngineTypes.semv = Obj.repr _v;
          MenhirLib.EngineTypes.startp = _startpos;
          MenhirLib.EngineTypes.endp = _endpos;
          MenhirLib.EngineTypes.next = _menhir_stack;
        });
      (fun _menhir_env ->
        let _menhir_stack = _menhir_env.MenhirLib.EngineTypes.stack in
        let {
          MenhirLib.EngineTypes.state = _;
          MenhirLib.EngineTypes.semv = xs;
          MenhirLib.EngineTypes.startp = _startpos_xs_;
          MenhirLib.EngineTypes.endp = _endpos_xs_;
          MenhirLib.EngineTypes.next = {
            MenhirLib.EngineTypes.state = _;
            MenhirLib.EngineTypes.semv = _2;
            MenhirLib.EngineTypes.startp = _startpos__2_;
            MenhirLib.EngineTypes.endp = _endpos__2_;
            MenhirLib.EngineTypes.next = {
              MenhirLib.EngineTypes.state = _menhir_s;
              MenhirLib.EngineTypes.semv = x;
              MenhirLib.EngineTypes.startp = _startpos_x_;
              MenhirLib.EngineTypes.endp = _endpos_x_;
              MenhirLib.EngineTypes.next = _menhir_stack;
            };
          };
        } = _menhir_stack in
        let xs : 'tv_separated_nonempty_list_COMMA_typed_term_ = Obj.magic xs in
        let _2 : unit = Obj.magic _2 in
        let x : 'tv_typed_term = Obj.magic x in
        let _endpos__0_ = _menhir_stack.MenhirLib.EngineTypes.endp in
        let _startpos = _startpos_x_ in
        let _endpos = _endpos_xs_ in
        let _v : 'tv_separated_nonempty_list_COMMA_typed_term_ = 
<<<<<<< HEAD
# 243 "/home/joel/.opam/default/lib/menhir/standard.mly"
    ( x :: xs )
# 685 "/home/joel/code/lvca-bucklescript/src/Statics_Parser.ml"
=======
# 243 "/Users/joel/.opam/default/lib/menhir/standard.mly"
    ( x :: xs )
# 685 "/Users/joel/code/lvca-bucklescript/src/Statics_Parser.ml"
>>>>>>> 40fe105f
         in
        {
          MenhirLib.EngineTypes.state = _menhir_s;
          MenhirLib.EngineTypes.semv = Obj.repr _v;
          MenhirLib.EngineTypes.startp = _startpos;
          MenhirLib.EngineTypes.endp = _endpos;
          MenhirLib.EngineTypes.next = _menhir_stack;
        });
      (fun _menhir_env ->
        let _menhir_stack = _menhir_env.MenhirLib.EngineTypes.stack in
        let {
          MenhirLib.EngineTypes.state = _menhir_s;
          MenhirLib.EngineTypes.semv = x;
          MenhirLib.EngineTypes.startp = _startpos_x_;
          MenhirLib.EngineTypes.endp = _endpos_x_;
          MenhirLib.EngineTypes.next = _menhir_stack;
        } = _menhir_stack in
        let x : (
<<<<<<< HEAD
# 39 "/home/joel/code/lvca-bucklescript/src/Statics_Parser.mly"
      (Statics.term)
# 706 "/home/joel/code/lvca-bucklescript/src/Statics_Parser.ml"
=======
# 39 "/Users/joel/code/lvca-bucklescript/src/Statics_Parser.mly"
      (Statics.term)
# 706 "/Users/joel/code/lvca-bucklescript/src/Statics_Parser.ml"
>>>>>>> 40fe105f
        ) = Obj.magic x in
        let _endpos__0_ = _menhir_stack.MenhirLib.EngineTypes.endp in
        let _startpos = _startpos_x_ in
        let _endpos = _endpos_x_ in
        let _v : 'tv_separated_nonempty_list_DOT_term_ = 
<<<<<<< HEAD
# 241 "/home/joel/.opam/default/lib/menhir/standard.mly"
    ( [ x ] )
# 714 "/home/joel/code/lvca-bucklescript/src/Statics_Parser.ml"
=======
# 241 "/Users/joel/.opam/default/lib/menhir/standard.mly"
    ( [ x ] )
# 714 "/Users/joel/code/lvca-bucklescript/src/Statics_Parser.ml"
>>>>>>> 40fe105f
         in
        {
          MenhirLib.EngineTypes.state = _menhir_s;
          MenhirLib.EngineTypes.semv = Obj.repr _v;
          MenhirLib.EngineTypes.startp = _startpos;
          MenhirLib.EngineTypes.endp = _endpos;
          MenhirLib.EngineTypes.next = _menhir_stack;
        });
      (fun _menhir_env ->
        let _menhir_stack = _menhir_env.MenhirLib.EngineTypes.stack in
        let {
          MenhirLib.EngineTypes.state = _;
          MenhirLib.EngineTypes.semv = xs;
          MenhirLib.EngineTypes.startp = _startpos_xs_;
          MenhirLib.EngineTypes.endp = _endpos_xs_;
          MenhirLib.EngineTypes.next = {
            MenhirLib.EngineTypes.state = _;
            MenhirLib.EngineTypes.semv = _2;
            MenhirLib.EngineTypes.startp = _startpos__2_;
            MenhirLib.EngineTypes.endp = _endpos__2_;
            MenhirLib.EngineTypes.next = {
              MenhirLib.EngineTypes.state = _menhir_s;
              MenhirLib.EngineTypes.semv = x;
              MenhirLib.EngineTypes.startp = _startpos_x_;
              MenhirLib.EngineTypes.endp = _endpos_x_;
              MenhirLib.EngineTypes.next = _menhir_stack;
            };
          };
        } = _menhir_stack in
        let xs : 'tv_separated_nonempty_list_DOT_term_ = Obj.magic xs in
        let _2 : unit = Obj.magic _2 in
        let x : (
<<<<<<< HEAD
# 39 "/home/joel/code/lvca-bucklescript/src/Statics_Parser.mly"
      (Statics.term)
# 749 "/home/joel/code/lvca-bucklescript/src/Statics_Parser.ml"
=======
# 39 "/Users/joel/code/lvca-bucklescript/src/Statics_Parser.mly"
      (Statics.term)
# 749 "/Users/joel/code/lvca-bucklescript/src/Statics_Parser.ml"
>>>>>>> 40fe105f
        ) = Obj.magic x in
        let _endpos__0_ = _menhir_stack.MenhirLib.EngineTypes.endp in
        let _startpos = _startpos_x_ in
        let _endpos = _endpos_xs_ in
        let _v : 'tv_separated_nonempty_list_DOT_term_ = 
<<<<<<< HEAD
# 243 "/home/joel/.opam/default/lib/menhir/standard.mly"
    ( x :: xs )
# 757 "/home/joel/code/lvca-bucklescript/src/Statics_Parser.ml"
=======
# 243 "/Users/joel/.opam/default/lib/menhir/standard.mly"
    ( x :: xs )
# 757 "/Users/joel/code/lvca-bucklescript/src/Statics_Parser.ml"
>>>>>>> 40fe105f
         in
        {
          MenhirLib.EngineTypes.state = _menhir_s;
          MenhirLib.EngineTypes.semv = Obj.repr _v;
          MenhirLib.EngineTypes.startp = _startpos;
          MenhirLib.EngineTypes.endp = _endpos;
          MenhirLib.EngineTypes.next = _menhir_stack;
        });
      (fun _menhir_env ->
        let _menhir_stack = _menhir_env.MenhirLib.EngineTypes.stack in
        let {
          MenhirLib.EngineTypes.state = _menhir_s;
          MenhirLib.EngineTypes.semv = x;
          MenhirLib.EngineTypes.startp = _startpos_x_;
          MenhirLib.EngineTypes.endp = _endpos_x_;
          MenhirLib.EngineTypes.next = _menhir_stack;
        } = _menhir_stack in
        let x : (
<<<<<<< HEAD
# 41 "/home/joel/code/lvca-bucklescript/src/Statics_Parser.mly"
      (Statics.scope)
# 778 "/home/joel/code/lvca-bucklescript/src/Statics_Parser.ml"
=======
# 41 "/Users/joel/code/lvca-bucklescript/src/Statics_Parser.mly"
      (Statics.scope)
# 778 "/Users/joel/code/lvca-bucklescript/src/Statics_Parser.ml"
>>>>>>> 40fe105f
        ) = Obj.magic x in
        let _endpos__0_ = _menhir_stack.MenhirLib.EngineTypes.endp in
        let _startpos = _startpos_x_ in
        let _endpos = _endpos_x_ in
        let _v : 'tv_separated_nonempty_list_SEMICOLON_scope_ = 
# 241 "/home/joel/.opam/default/lib/menhir/standard.mly"
    ( [ x ] )
<<<<<<< HEAD
# 786 "/home/joel/code/lvca-bucklescript/src/Statics_Parser.ml"
=======
# 786 "/Users/joel/code/lvca-bucklescript/src/Statics_Parser.ml"
>>>>>>> 40fe105f
         in
        {
          MenhirLib.EngineTypes.state = _menhir_s;
          MenhirLib.EngineTypes.semv = Obj.repr _v;
          MenhirLib.EngineTypes.startp = _startpos;
          MenhirLib.EngineTypes.endp = _endpos;
          MenhirLib.EngineTypes.next = _menhir_stack;
        });
      (fun _menhir_env ->
        let _menhir_stack = _menhir_env.MenhirLib.EngineTypes.stack in
        let {
          MenhirLib.EngineTypes.state = _;
          MenhirLib.EngineTypes.semv = xs;
          MenhirLib.EngineTypes.startp = _startpos_xs_;
          MenhirLib.EngineTypes.endp = _endpos_xs_;
          MenhirLib.EngineTypes.next = {
            MenhirLib.EngineTypes.state = _;
            MenhirLib.EngineTypes.semv = _2;
            MenhirLib.EngineTypes.startp = _startpos__2_;
            MenhirLib.EngineTypes.endp = _endpos__2_;
            MenhirLib.EngineTypes.next = {
              MenhirLib.EngineTypes.state = _menhir_s;
              MenhirLib.EngineTypes.semv = x;
              MenhirLib.EngineTypes.startp = _startpos_x_;
              MenhirLib.EngineTypes.endp = _endpos_x_;
              MenhirLib.EngineTypes.next = _menhir_stack;
            };
          };
        } = _menhir_stack in
        let xs : 'tv_separated_nonempty_list_SEMICOLON_scope_ = Obj.magic xs in
        let _2 : unit = Obj.magic _2 in
        let x : (
<<<<<<< HEAD
# 41 "/home/joel/code/lvca-bucklescript/src/Statics_Parser.mly"
      (Statics.scope)
# 821 "/home/joel/code/lvca-bucklescript/src/Statics_Parser.ml"
=======
# 41 "/Users/joel/code/lvca-bucklescript/src/Statics_Parser.mly"
      (Statics.scope)
# 821 "/Users/joel/code/lvca-bucklescript/src/Statics_Parser.ml"
>>>>>>> 40fe105f
        ) = Obj.magic x in
        let _endpos__0_ = _menhir_stack.MenhirLib.EngineTypes.endp in
        let _startpos = _startpos_x_ in
        let _endpos = _endpos_xs_ in
        let _v : 'tv_separated_nonempty_list_SEMICOLON_scope_ = 
# 243 "/home/joel/.opam/default/lib/menhir/standard.mly"
    ( x :: xs )
<<<<<<< HEAD
# 829 "/home/joel/code/lvca-bucklescript/src/Statics_Parser.ml"
=======
# 829 "/Users/joel/code/lvca-bucklescript/src/Statics_Parser.ml"
>>>>>>> 40fe105f
         in
        {
          MenhirLib.EngineTypes.state = _menhir_s;
          MenhirLib.EngineTypes.semv = Obj.repr _v;
          MenhirLib.EngineTypes.startp = _startpos;
          MenhirLib.EngineTypes.endp = _endpos;
          MenhirLib.EngineTypes.next = _menhir_stack;
        });
      (fun _menhir_env ->
        let _menhir_stack = _menhir_env.MenhirLib.EngineTypes.stack in
        let {
          MenhirLib.EngineTypes.state = _;
          MenhirLib.EngineTypes.semv = _4;
          MenhirLib.EngineTypes.startp = _startpos__4_;
          MenhirLib.EngineTypes.endp = _endpos__4_;
          MenhirLib.EngineTypes.next = {
            MenhirLib.EngineTypes.state = _;
            MenhirLib.EngineTypes.semv = xs;
            MenhirLib.EngineTypes.startp = _startpos_xs_;
            MenhirLib.EngineTypes.endp = _endpos_xs_;
            MenhirLib.EngineTypes.next = {
              MenhirLib.EngineTypes.state = _;
              MenhirLib.EngineTypes.semv = _2;
              MenhirLib.EngineTypes.startp = _startpos__2_;
              MenhirLib.EngineTypes.endp = _endpos__2_;
              MenhirLib.EngineTypes.next = {
                MenhirLib.EngineTypes.state = _menhir_s;
                MenhirLib.EngineTypes.semv = _1;
                MenhirLib.EngineTypes.startp = _startpos__1_;
                MenhirLib.EngineTypes.endp = _endpos__1_;
                MenhirLib.EngineTypes.next = _menhir_stack;
              };
            };
          };
        } = _menhir_stack in
        let _4 : unit = Obj.magic _4 in
        let xs : 'tv_loption_separated_nonempty_list_SEMICOLON_scope__ = Obj.magic xs in
        let _2 : unit = Obj.magic _2 in
        let _1 : (
<<<<<<< HEAD
# 7 "/home/joel/code/lvca-bucklescript/src/Statics_Parser.mly"
       (string)
# 871 "/home/joel/code/lvca-bucklescript/src/Statics_Parser.ml"
=======
# 7 "/Users/joel/code/lvca-bucklescript/src/Statics_Parser.mly"
       (string)
# 871 "/Users/joel/code/lvca-bucklescript/src/Statics_Parser.ml"
>>>>>>> 40fe105f
        ) = Obj.magic _1 in
        let _endpos__0_ = _menhir_stack.MenhirLib.EngineTypes.endp in
        let _startpos = _startpos__1_ in
        let _endpos = _endpos__4_ in
        let _v : (
<<<<<<< HEAD
# 39 "/home/joel/code/lvca-bucklescript/src/Statics_Parser.mly"
      (Statics.term)
# 879 "/home/joel/code/lvca-bucklescript/src/Statics_Parser.ml"
=======
# 39 "/Users/joel/code/lvca-bucklescript/src/Statics_Parser.mly"
      (Statics.term)
# 879 "/Users/joel/code/lvca-bucklescript/src/Statics_Parser.ml"
>>>>>>> 40fe105f
        ) = let _3 = 
# 232 "/home/joel/.opam/default/lib/menhir/standard.mly"
    ( xs )
<<<<<<< HEAD
# 883 "/home/joel/code/lvca-bucklescript/src/Statics_Parser.ml"
         in
        
# 52 "/home/joel/code/lvca-bucklescript/src/Statics_Parser.mly"
  ( Operator (_1, _3) )
# 888 "/home/joel/code/lvca-bucklescript/src/Statics_Parser.ml"
=======
# 883 "/Users/joel/code/lvca-bucklescript/src/Statics_Parser.ml"
         in
        
# 52 "/Users/joel/code/lvca-bucklescript/src/Statics_Parser.mly"
  ( Operator (_1, _3) )
# 888 "/Users/joel/code/lvca-bucklescript/src/Statics_Parser.ml"
>>>>>>> 40fe105f
         in
        {
          MenhirLib.EngineTypes.state = _menhir_s;
          MenhirLib.EngineTypes.semv = Obj.repr _v;
          MenhirLib.EngineTypes.startp = _startpos;
          MenhirLib.EngineTypes.endp = _endpos;
          MenhirLib.EngineTypes.next = _menhir_stack;
        });
      (fun _menhir_env ->
        let _menhir_stack = _menhir_env.MenhirLib.EngineTypes.stack in
        let {
          MenhirLib.EngineTypes.state = _menhir_s;
          MenhirLib.EngineTypes.semv = _1;
          MenhirLib.EngineTypes.startp = _startpos__1_;
          MenhirLib.EngineTypes.endp = _endpos__1_;
          MenhirLib.EngineTypes.next = _menhir_stack;
        } = _menhir_stack in
        let _1 : (
<<<<<<< HEAD
# 7 "/home/joel/code/lvca-bucklescript/src/Statics_Parser.mly"
       (string)
# 909 "/home/joel/code/lvca-bucklescript/src/Statics_Parser.ml"
=======
# 7 "/Users/joel/code/lvca-bucklescript/src/Statics_Parser.mly"
       (string)
# 909 "/Users/joel/code/lvca-bucklescript/src/Statics_Parser.ml"
>>>>>>> 40fe105f
        ) = Obj.magic _1 in
        let _endpos__0_ = _menhir_stack.MenhirLib.EngineTypes.endp in
        let _startpos = _startpos__1_ in
        let _endpos = _endpos__1_ in
        let _v : (
<<<<<<< HEAD
# 39 "/home/joel/code/lvca-bucklescript/src/Statics_Parser.mly"
      (Statics.term)
# 917 "/home/joel/code/lvca-bucklescript/src/Statics_Parser.ml"
        ) = 
# 54 "/home/joel/code/lvca-bucklescript/src/Statics_Parser.mly"
  ( Free _1 )
# 921 "/home/joel/code/lvca-bucklescript/src/Statics_Parser.ml"
=======
# 39 "/Users/joel/code/lvca-bucklescript/src/Statics_Parser.mly"
      (Statics.term)
# 917 "/Users/joel/code/lvca-bucklescript/src/Statics_Parser.ml"
        ) = 
# 54 "/Users/joel/code/lvca-bucklescript/src/Statics_Parser.mly"
  ( Free _1 )
# 921 "/Users/joel/code/lvca-bucklescript/src/Statics_Parser.ml"
>>>>>>> 40fe105f
         in
        {
          MenhirLib.EngineTypes.state = _menhir_s;
          MenhirLib.EngineTypes.semv = Obj.repr _v;
          MenhirLib.EngineTypes.startp = _startpos;
          MenhirLib.EngineTypes.endp = _endpos;
          MenhirLib.EngineTypes.next = _menhir_stack;
        });
      (fun _menhir_env ->
        let _menhir_stack = _menhir_env.MenhirLib.EngineTypes.stack in
        let {
          MenhirLib.EngineTypes.state = _;
          MenhirLib.EngineTypes.semv = _2;
          MenhirLib.EngineTypes.startp = _startpos__2_;
          MenhirLib.EngineTypes.endp = _endpos__2_;
          MenhirLib.EngineTypes.next = {
            MenhirLib.EngineTypes.state = _menhir_s;
            MenhirLib.EngineTypes.semv = _1;
            MenhirLib.EngineTypes.startp = _startpos__1_;
            MenhirLib.EngineTypes.endp = _endpos__1_;
            MenhirLib.EngineTypes.next = _menhir_stack;
          };
        } = _menhir_stack in
        let _2 : unit = Obj.magic _2 in
        let _1 : (
<<<<<<< HEAD
# 39 "/home/joel/code/lvca-bucklescript/src/Statics_Parser.mly"
      (Statics.term)
# 949 "/home/joel/code/lvca-bucklescript/src/Statics_Parser.ml"
=======
# 39 "/Users/joel/code/lvca-bucklescript/src/Statics_Parser.mly"
      (Statics.term)
# 949 "/Users/joel/code/lvca-bucklescript/src/Statics_Parser.ml"
>>>>>>> 40fe105f
        ) = Obj.magic _1 in
        let _endpos__0_ = _menhir_stack.MenhirLib.EngineTypes.endp in
        let _startpos = _startpos__1_ in
        let _endpos = _endpos__2_ in
        let _v : (
<<<<<<< HEAD
# 40 "/home/joel/code/lvca-bucklescript/src/Statics_Parser.mly"
      (Statics.term)
# 957 "/home/joel/code/lvca-bucklescript/src/Statics_Parser.ml"
        ) = 
# 63 "/home/joel/code/lvca-bucklescript/src/Statics_Parser.mly"
                   ( _1 )
# 961 "/home/joel/code/lvca-bucklescript/src/Statics_Parser.ml"
=======
# 40 "/Users/joel/code/lvca-bucklescript/src/Statics_Parser.mly"
      (Statics.term)
# 957 "/Users/joel/code/lvca-bucklescript/src/Statics_Parser.ml"
        ) = 
# 63 "/Users/joel/code/lvca-bucklescript/src/Statics_Parser.mly"
                   ( _1 )
# 961 "/Users/joel/code/lvca-bucklescript/src/Statics_Parser.ml"
>>>>>>> 40fe105f
         in
        {
          MenhirLib.EngineTypes.state = _menhir_s;
          MenhirLib.EngineTypes.semv = Obj.repr _v;
          MenhirLib.EngineTypes.startp = _startpos;
          MenhirLib.EngineTypes.endp = _endpos;
          MenhirLib.EngineTypes.next = _menhir_stack;
        });
      (fun _menhir_env ->
        let _menhir_stack = _menhir_env.MenhirLib.EngineTypes.stack in
        let {
          MenhirLib.EngineTypes.state = _;
          MenhirLib.EngineTypes.semv = _3;
          MenhirLib.EngineTypes.startp = _startpos__3_;
          MenhirLib.EngineTypes.endp = _endpos__3_;
          MenhirLib.EngineTypes.next = {
            MenhirLib.EngineTypes.state = _;
            MenhirLib.EngineTypes.semv = _2;
            MenhirLib.EngineTypes.startp = _startpos__2_;
            MenhirLib.EngineTypes.endp = _endpos__2_;
            MenhirLib.EngineTypes.next = {
              MenhirLib.EngineTypes.state = _menhir_s;
              MenhirLib.EngineTypes.semv = _1;
              MenhirLib.EngineTypes.startp = _startpos__1_;
              MenhirLib.EngineTypes.endp = _endpos__1_;
              MenhirLib.EngineTypes.next = _menhir_stack;
            };
          };
        } = _menhir_stack in
        let _3 : (
<<<<<<< HEAD
# 39 "/home/joel/code/lvca-bucklescript/src/Statics_Parser.mly"
      (Statics.term)
# 994 "/home/joel/code/lvca-bucklescript/src/Statics_Parser.ml"
        ) = Obj.magic _3 in
        let _2 : unit = Obj.magic _2 in
        let _1 : (
# 7 "/home/joel/code/lvca-bucklescript/src/Statics_Parser.mly"
       (string)
# 1000 "/home/joel/code/lvca-bucklescript/src/Statics_Parser.ml"
=======
# 39 "/Users/joel/code/lvca-bucklescript/src/Statics_Parser.mly"
      (Statics.term)
# 994 "/Users/joel/code/lvca-bucklescript/src/Statics_Parser.ml"
        ) = Obj.magic _3 in
        let _2 : unit = Obj.magic _2 in
        let _1 : (
# 7 "/Users/joel/code/lvca-bucklescript/src/Statics_Parser.mly"
       (string)
# 1000 "/Users/joel/code/lvca-bucklescript/src/Statics_Parser.ml"
>>>>>>> 40fe105f
        ) = Obj.magic _1 in
        let _endpos__0_ = _menhir_stack.MenhirLib.EngineTypes.endp in
        let _startpos = _startpos__1_ in
        let _endpos = _endpos__3_ in
        let _v : 'tv_typed_term = 
<<<<<<< HEAD
# 72 "/home/joel/code/lvca-bucklescript/src/Statics_Parser.mly"
                          ( _1, _3 )
# 1008 "/home/joel/code/lvca-bucklescript/src/Statics_Parser.ml"
=======
# 72 "/Users/joel/code/lvca-bucklescript/src/Statics_Parser.mly"
                          ( _1, _3 )
# 1008 "/Users/joel/code/lvca-bucklescript/src/Statics_Parser.ml"
>>>>>>> 40fe105f
         in
        {
          MenhirLib.EngineTypes.state = _menhir_s;
          MenhirLib.EngineTypes.semv = Obj.repr _v;
          MenhirLib.EngineTypes.startp = _startpos;
          MenhirLib.EngineTypes.endp = _endpos;
          MenhirLib.EngineTypes.next = _menhir_stack;
        });
      (fun _menhir_env ->
        let _menhir_stack = _menhir_env.MenhirLib.EngineTypes.stack in
        let {
          MenhirLib.EngineTypes.state = _menhir_s;
          MenhirLib.EngineTypes.semv = _1;
          MenhirLib.EngineTypes.startp = _startpos__1_;
          MenhirLib.EngineTypes.endp = _endpos__1_;
          MenhirLib.EngineTypes.next = _menhir_stack;
        } = _menhir_stack in
        let _1 : (
<<<<<<< HEAD
# 42 "/home/joel/code/lvca-bucklescript/src/Statics_Parser.mly"
      (Statics.inference_rule)
# 1029 "/home/joel/code/lvca-bucklescript/src/Statics_Parser.ml"
=======
# 42 "/Users/joel/code/lvca-bucklescript/src/Statics_Parser.mly"
      (Statics.inference_rule)
# 1029 "/Users/joel/code/lvca-bucklescript/src/Statics_Parser.ml"
>>>>>>> 40fe105f
        ) = Obj.magic _1 in
        let _endpos__0_ = _menhir_stack.MenhirLib.EngineTypes.endp in
        let _startpos = _startpos__1_ in
        let _endpos = _endpos__1_ in
        let _v : (
<<<<<<< HEAD
# 44 "/home/joel/code/lvca-bucklescript/src/Statics_Parser.mly"
      (Statics.typing_clause)
# 1037 "/home/joel/code/lvca-bucklescript/src/Statics_Parser.ml"
        ) = 
# 69 "/home/joel/code/lvca-bucklescript/src/Statics_Parser.mly"
                   ( InferenceRule _1 )
# 1041 "/home/joel/code/lvca-bucklescript/src/Statics_Parser.ml"
=======
# 44 "/Users/joel/code/lvca-bucklescript/src/Statics_Parser.mly"
      (Statics.typing_clause)
# 1037 "/Users/joel/code/lvca-bucklescript/src/Statics_Parser.ml"
        ) = 
# 69 "/Users/joel/code/lvca-bucklescript/src/Statics_Parser.mly"
                   ( InferenceRule _1 )
# 1041 "/Users/joel/code/lvca-bucklescript/src/Statics_Parser.ml"
>>>>>>> 40fe105f
         in
        {
          MenhirLib.EngineTypes.state = _menhir_s;
          MenhirLib.EngineTypes.semv = Obj.repr _v;
          MenhirLib.EngineTypes.startp = _startpos;
          MenhirLib.EngineTypes.endp = _endpos;
          MenhirLib.EngineTypes.next = _menhir_stack;
        });
      (fun _menhir_env ->
        let _menhir_stack = _menhir_env.MenhirLib.EngineTypes.stack in
        let {
          MenhirLib.EngineTypes.state = _menhir_s;
          MenhirLib.EngineTypes.semv = _1;
          MenhirLib.EngineTypes.startp = _startpos__1_;
          MenhirLib.EngineTypes.endp = _endpos__1_;
          MenhirLib.EngineTypes.next = _menhir_stack;
        } = _menhir_stack in
        let _1 : (
<<<<<<< HEAD
# 43 "/home/joel/code/lvca-bucklescript/src/Statics_Parser.mly"
      (Statics.checking_rule)
# 1062 "/home/joel/code/lvca-bucklescript/src/Statics_Parser.ml"
=======
# 43 "/Users/joel/code/lvca-bucklescript/src/Statics_Parser.mly"
      (Statics.checking_rule)
# 1062 "/Users/joel/code/lvca-bucklescript/src/Statics_Parser.ml"
>>>>>>> 40fe105f
        ) = Obj.magic _1 in
        let _endpos__0_ = _menhir_stack.MenhirLib.EngineTypes.endp in
        let _startpos = _startpos__1_ in
        let _endpos = _endpos__1_ in
        let _v : (
<<<<<<< HEAD
# 44 "/home/joel/code/lvca-bucklescript/src/Statics_Parser.mly"
      (Statics.typing_clause)
# 1070 "/home/joel/code/lvca-bucklescript/src/Statics_Parser.ml"
        ) = 
# 70 "/home/joel/code/lvca-bucklescript/src/Statics_Parser.mly"
                   ( CheckingRule  _1 )
# 1074 "/home/joel/code/lvca-bucklescript/src/Statics_Parser.ml"
=======
# 44 "/Users/joel/code/lvca-bucklescript/src/Statics_Parser.mly"
      (Statics.typing_clause)
# 1070 "/Users/joel/code/lvca-bucklescript/src/Statics_Parser.ml"
        ) = 
# 70 "/Users/joel/code/lvca-bucklescript/src/Statics_Parser.mly"
                   ( CheckingRule  _1 )
# 1074 "/Users/joel/code/lvca-bucklescript/src/Statics_Parser.ml"
>>>>>>> 40fe105f
         in
        {
          MenhirLib.EngineTypes.state = _menhir_s;
          MenhirLib.EngineTypes.semv = Obj.repr _v;
          MenhirLib.EngineTypes.startp = _startpos;
          MenhirLib.EngineTypes.endp = _endpos;
          MenhirLib.EngineTypes.next = _menhir_stack;
        });
    |]
  
  and trace =
    None
  
end

module MenhirInterpreter = struct
  
  module ET = MenhirLib.TableInterpreter.MakeEngineTable (Tables)
  
  module TI = MenhirLib.Engine.Make (ET)
  
  include TI
  
end

let term_top =
  fun lexer lexbuf ->
    (Obj.magic (MenhirInterpreter.entry 42 lexer lexbuf) : (
<<<<<<< HEAD
# 40 "/home/joel/code/lvca-bucklescript/src/Statics_Parser.mly"
      (Statics.term)
# 1105 "/home/joel/code/lvca-bucklescript/src/Statics_Parser.ml"
=======
# 40 "/Users/joel/code/lvca-bucklescript/src/Statics_Parser.mly"
      (Statics.term)
# 1105 "/Users/joel/code/lvca-bucklescript/src/Statics_Parser.ml"
>>>>>>> 40fe105f
    ))

and rules =
  fun lexer lexbuf ->
    (Obj.magic (MenhirInterpreter.entry 0 lexer lexbuf) : (
<<<<<<< HEAD
# 47 "/home/joel/code/lvca-bucklescript/src/Statics_Parser.mly"
      (Statics.rule list)
# 1113 "/home/joel/code/lvca-bucklescript/src/Statics_Parser.ml"
=======
# 47 "/Users/joel/code/lvca-bucklescript/src/Statics_Parser.mly"
      (Statics.rule list)
# 1113 "/Users/joel/code/lvca-bucklescript/src/Statics_Parser.ml"
>>>>>>> 40fe105f
    ))

module Incremental = struct
  
  let term_top =
    fun initial_position ->
      (Obj.magic (MenhirInterpreter.start 42 initial_position) : (
<<<<<<< HEAD
# 40 "/home/joel/code/lvca-bucklescript/src/Statics_Parser.mly"
      (Statics.term)
# 1123 "/home/joel/code/lvca-bucklescript/src/Statics_Parser.ml"
=======
# 40 "/Users/joel/code/lvca-bucklescript/src/Statics_Parser.mly"
      (Statics.term)
# 1123 "/Users/joel/code/lvca-bucklescript/src/Statics_Parser.ml"
>>>>>>> 40fe105f
      ) MenhirInterpreter.checkpoint)
  
  and rules =
    fun initial_position ->
      (Obj.magic (MenhirInterpreter.start 0 initial_position) : (
<<<<<<< HEAD
# 47 "/home/joel/code/lvca-bucklescript/src/Statics_Parser.mly"
      (Statics.rule list)
# 1131 "/home/joel/code/lvca-bucklescript/src/Statics_Parser.ml"
=======
# 47 "/Users/joel/code/lvca-bucklescript/src/Statics_Parser.mly"
      (Statics.rule list)
# 1131 "/Users/joel/code/lvca-bucklescript/src/Statics_Parser.ml"
>>>>>>> 40fe105f
      ) MenhirInterpreter.checkpoint)
  
end

# 269 "/home/joel/.opam/default/lib/menhir/standard.mly"
  

<<<<<<< HEAD
# 1139 "/home/joel/code/lvca-bucklescript/src/Statics_Parser.ml"
=======
# 1139 "/Users/joel/code/lvca-bucklescript/src/Statics_Parser.ml"
>>>>>>> 40fe105f
<|MERGE_RESOLUTION|>--- conflicted
+++ resolved
@@ -13,24 +13,16 @@
     | RIGHT_PAREN
     | RIGHT_D_ARR
     | LINE of (
-<<<<<<< HEAD
-# 18 "/home/joel/code/lvca-bucklescript/src/Statics_Parser.mly"
-=======
 # 18 "/Users/joel/code/lvca-bucklescript/src/Statics_Parser.mly"
->>>>>>> 40fe105f
        (string option)
-# 19 "/home/joel/code/lvca-bucklescript/src/Statics_Parser.ml"
+# 19 "/Users/joel/code/lvca-bucklescript/src/Statics_Parser.ml"
   )
     | LEFT_PAREN
     | LEFT_D_ARR
     | ID of (
-<<<<<<< HEAD
-# 7 "/home/joel/code/lvca-bucklescript/src/Statics_Parser.mly"
-=======
 # 7 "/Users/joel/code/lvca-bucklescript/src/Statics_Parser.mly"
->>>>>>> 40fe105f
        (string)
-# 26 "/home/joel/code/lvca-bucklescript/src/Statics_Parser.ml"
+# 26 "/Users/joel/code/lvca-bucklescript/src/Statics_Parser.ml"
   )
     | EOF
     | DOT
@@ -46,11 +38,7 @@
 let _eRR =
   MenhirBasics.Error
 
-<<<<<<< HEAD
-# 21 "/home/joel/code/lvca-bucklescript/src/Statics_Parser.mly"
-=======
 # 21 "/Users/joel/code/lvca-bucklescript/src/Statics_Parser.mly"
->>>>>>> 40fe105f
   
 open Statics
 
@@ -66,11 +54,7 @@
   | Scope ([], body) -> term_to_pattern body
   | _ -> failwith "bad parse -- can't match binders in a pattern"
 
-<<<<<<< HEAD
-# 58 "/home/joel/code/lvca-bucklescript/src/Statics_Parser.ml"
-=======
 # 58 "/Users/joel/code/lvca-bucklescript/src/Statics_Parser.ml"
->>>>>>> 40fe105f
 
 module Tables = struct
   
@@ -181,17 +165,6 @@
           };
         } = _menhir_stack in
         let _3 : (
-<<<<<<< HEAD
-# 39 "/home/joel/code/lvca-bucklescript/src/Statics_Parser.mly"
-      (Statics.term)
-# 171 "/home/joel/code/lvca-bucklescript/src/Statics_Parser.ml"
-        ) = Obj.magic _3 in
-        let _2 : unit = Obj.magic _2 in
-        let _1 : (
-# 39 "/home/joel/code/lvca-bucklescript/src/Statics_Parser.mly"
-      (Statics.term)
-# 177 "/home/joel/code/lvca-bucklescript/src/Statics_Parser.ml"
-=======
 # 39 "/Users/joel/code/lvca-bucklescript/src/Statics_Parser.mly"
       (Statics.term)
 # 171 "/Users/joel/code/lvca-bucklescript/src/Statics_Parser.ml"
@@ -201,21 +174,11 @@
 # 39 "/Users/joel/code/lvca-bucklescript/src/Statics_Parser.mly"
       (Statics.term)
 # 177 "/Users/joel/code/lvca-bucklescript/src/Statics_Parser.ml"
->>>>>>> 40fe105f
         ) = Obj.magic _1 in
         let _endpos__0_ = _menhir_stack.MenhirLib.EngineTypes.endp in
         let _startpos = _startpos__1_ in
         let _endpos = _endpos__3_ in
         let _v : (
-<<<<<<< HEAD
-# 43 "/home/joel/code/lvca-bucklescript/src/Statics_Parser.mly"
-      (Statics.checking_rule)
-# 185 "/home/joel/code/lvca-bucklescript/src/Statics_Parser.ml"
-        ) = 
-# 66 "/home/joel/code/lvca-bucklescript/src/Statics_Parser.mly"
-                                      ( {tm = _1; ty = _3} )
-# 189 "/home/joel/code/lvca-bucklescript/src/Statics_Parser.ml"
-=======
 # 43 "/Users/joel/code/lvca-bucklescript/src/Statics_Parser.mly"
       (Statics.checking_rule)
 # 185 "/Users/joel/code/lvca-bucklescript/src/Statics_Parser.ml"
@@ -223,7 +186,6 @@
 # 66 "/Users/joel/code/lvca-bucklescript/src/Statics_Parser.mly"
                                       ( {tm = _1; ty = _3} )
 # 189 "/Users/joel/code/lvca-bucklescript/src/Statics_Parser.ml"
->>>>>>> 40fe105f
          in
         {
           MenhirLib.EngineTypes.state = _menhir_s;
@@ -246,15 +208,9 @@
         let _startpos = _startpos__1_ in
         let _endpos = _endpos__1_ in
         let _v : 'tv_context = 
-<<<<<<< HEAD
-# 76 "/home/joel/code/lvca-bucklescript/src/Statics_Parser.mly"
-  ( M.empty )
-# 214 "/home/joel/code/lvca-bucklescript/src/Statics_Parser.ml"
-=======
 # 76 "/Users/joel/code/lvca-bucklescript/src/Statics_Parser.mly"
   ( M.empty )
 # 214 "/Users/joel/code/lvca-bucklescript/src/Statics_Parser.ml"
->>>>>>> 40fe105f
          in
         {
           MenhirLib.EngineTypes.state = _menhir_s;
@@ -291,15 +247,9 @@
         let _startpos = _startpos__1_ in
         let _endpos = _endpos__3_ in
         let _v : 'tv_context = 
-<<<<<<< HEAD
-# 78 "/home/joel/code/lvca-bucklescript/src/Statics_Parser.mly"
-  ( M.fromArray (Belt.List.toArray _3) )
-# 253 "/home/joel/code/lvca-bucklescript/src/Statics_Parser.ml"
-=======
 # 78 "/Users/joel/code/lvca-bucklescript/src/Statics_Parser.mly"
   ( M.fromArray (Belt.List.toArray _3) )
 # 253 "/Users/joel/code/lvca-bucklescript/src/Statics_Parser.ml"
->>>>>>> 40fe105f
          in
         {
           MenhirLib.EngineTypes.state = _menhir_s;
@@ -330,15 +280,9 @@
           };
         } = _menhir_stack in
         let clause : (
-<<<<<<< HEAD
-# 44 "/home/joel/code/lvca-bucklescript/src/Statics_Parser.mly"
-      (Statics.typing_clause)
-# 286 "/home/joel/code/lvca-bucklescript/src/Statics_Parser.ml"
-=======
 # 44 "/Users/joel/code/lvca-bucklescript/src/Statics_Parser.mly"
       (Statics.typing_clause)
 # 286 "/Users/joel/code/lvca-bucklescript/src/Statics_Parser.ml"
->>>>>>> 40fe105f
         ) = Obj.magic clause in
         let _2 : unit = Obj.magic _2 in
         let _1 : 'tv_context = Obj.magic _1 in
@@ -346,15 +290,6 @@
         let _startpos = _startpos__1_ in
         let _endpos = _endpos_clause_ in
         let _v : (
-<<<<<<< HEAD
-# 45 "/home/joel/code/lvca-bucklescript/src/Statics_Parser.mly"
-      (Statics.hypothesis)
-# 296 "/home/joel/code/lvca-bucklescript/src/Statics_Parser.ml"
-        ) = 
-# 80 "/home/joel/code/lvca-bucklescript/src/Statics_Parser.mly"
-                                                         ( (M.empty, clause) )
-# 300 "/home/joel/code/lvca-bucklescript/src/Statics_Parser.ml"
-=======
 # 45 "/Users/joel/code/lvca-bucklescript/src/Statics_Parser.mly"
       (Statics.hypothesis)
 # 296 "/Users/joel/code/lvca-bucklescript/src/Statics_Parser.ml"
@@ -362,7 +297,6 @@
 # 80 "/Users/joel/code/lvca-bucklescript/src/Statics_Parser.mly"
                                                          ( (M.empty, clause) )
 # 300 "/Users/joel/code/lvca-bucklescript/src/Statics_Parser.ml"
->>>>>>> 40fe105f
          in
         {
           MenhirLib.EngineTypes.state = _menhir_s;
@@ -393,17 +327,6 @@
           };
         } = _menhir_stack in
         let _3 : (
-<<<<<<< HEAD
-# 39 "/home/joel/code/lvca-bucklescript/src/Statics_Parser.mly"
-      (Statics.term)
-# 333 "/home/joel/code/lvca-bucklescript/src/Statics_Parser.ml"
-        ) = Obj.magic _3 in
-        let _2 : unit = Obj.magic _2 in
-        let _1 : (
-# 39 "/home/joel/code/lvca-bucklescript/src/Statics_Parser.mly"
-      (Statics.term)
-# 339 "/home/joel/code/lvca-bucklescript/src/Statics_Parser.ml"
-=======
 # 39 "/Users/joel/code/lvca-bucklescript/src/Statics_Parser.mly"
       (Statics.term)
 # 333 "/Users/joel/code/lvca-bucklescript/src/Statics_Parser.ml"
@@ -413,21 +336,11 @@
 # 39 "/Users/joel/code/lvca-bucklescript/src/Statics_Parser.mly"
       (Statics.term)
 # 339 "/Users/joel/code/lvca-bucklescript/src/Statics_Parser.ml"
->>>>>>> 40fe105f
         ) = Obj.magic _1 in
         let _endpos__0_ = _menhir_stack.MenhirLib.EngineTypes.endp in
         let _startpos = _startpos__1_ in
         let _endpos = _endpos__3_ in
         let _v : (
-<<<<<<< HEAD
-# 42 "/home/joel/code/lvca-bucklescript/src/Statics_Parser.mly"
-      (Statics.inference_rule)
-# 347 "/home/joel/code/lvca-bucklescript/src/Statics_Parser.ml"
-        ) = 
-# 65 "/home/joel/code/lvca-bucklescript/src/Statics_Parser.mly"
-                                      ( {tm = _1; ty = _3} )
-# 351 "/home/joel/code/lvca-bucklescript/src/Statics_Parser.ml"
-=======
 # 42 "/Users/joel/code/lvca-bucklescript/src/Statics_Parser.mly"
       (Statics.inference_rule)
 # 347 "/Users/joel/code/lvca-bucklescript/src/Statics_Parser.ml"
@@ -435,7 +348,6 @@
 # 65 "/Users/joel/code/lvca-bucklescript/src/Statics_Parser.mly"
                                       ( {tm = _1; ty = _3} )
 # 351 "/Users/joel/code/lvca-bucklescript/src/Statics_Parser.ml"
->>>>>>> 40fe105f
          in
         {
           MenhirLib.EngineTypes.state = _menhir_s;
@@ -451,13 +363,9 @@
         let _startpos = _menhir_stack.MenhirLib.EngineTypes.endp in
         let _endpos = _startpos in
         let _v : 'tv_list_hypothesis_ = 
-# 211 "/home/joel/.opam/default/lib/menhir/standard.mly"
+# 211 "/Users/joel/.opam/default/lib/menhir/standard.mly"
     ( [] )
-<<<<<<< HEAD
-# 369 "/home/joel/code/lvca-bucklescript/src/Statics_Parser.ml"
-=======
 # 369 "/Users/joel/code/lvca-bucklescript/src/Statics_Parser.ml"
->>>>>>> 40fe105f
          in
         {
           MenhirLib.EngineTypes.state = _menhir_s;
@@ -483,27 +391,17 @@
         } = _menhir_stack in
         let xs : 'tv_list_hypothesis_ = Obj.magic xs in
         let x : (
-<<<<<<< HEAD
-# 45 "/home/joel/code/lvca-bucklescript/src/Statics_Parser.mly"
-      (Statics.hypothesis)
-# 397 "/home/joel/code/lvca-bucklescript/src/Statics_Parser.ml"
-=======
 # 45 "/Users/joel/code/lvca-bucklescript/src/Statics_Parser.mly"
       (Statics.hypothesis)
 # 397 "/Users/joel/code/lvca-bucklescript/src/Statics_Parser.ml"
->>>>>>> 40fe105f
         ) = Obj.magic x in
         let _endpos__0_ = _menhir_stack.MenhirLib.EngineTypes.endp in
         let _startpos = _startpos_x_ in
         let _endpos = _endpos_xs_ in
         let _v : 'tv_list_hypothesis_ = 
-# 213 "/home/joel/.opam/default/lib/menhir/standard.mly"
+# 213 "/Users/joel/.opam/default/lib/menhir/standard.mly"
     ( x :: xs )
-<<<<<<< HEAD
-# 405 "/home/joel/code/lvca-bucklescript/src/Statics_Parser.ml"
-=======
 # 405 "/Users/joel/code/lvca-bucklescript/src/Statics_Parser.ml"
->>>>>>> 40fe105f
          in
         {
           MenhirLib.EngineTypes.state = _menhir_s;
@@ -519,13 +417,9 @@
         let _startpos = _menhir_stack.MenhirLib.EngineTypes.endp in
         let _endpos = _startpos in
         let _v : 'tv_list_rule_ = 
-# 211 "/home/joel/.opam/default/lib/menhir/standard.mly"
+# 211 "/Users/joel/.opam/default/lib/menhir/standard.mly"
     ( [] )
-<<<<<<< HEAD
-# 423 "/home/joel/code/lvca-bucklescript/src/Statics_Parser.ml"
-=======
 # 423 "/Users/joel/code/lvca-bucklescript/src/Statics_Parser.ml"
->>>>>>> 40fe105f
          in
         {
           MenhirLib.EngineTypes.state = _menhir_s;
@@ -551,27 +445,17 @@
         } = _menhir_stack in
         let xs : 'tv_list_rule_ = Obj.magic xs in
         let x : (
-<<<<<<< HEAD
-# 46 "/home/joel/code/lvca-bucklescript/src/Statics_Parser.mly"
-      (Statics.rule)
-# 451 "/home/joel/code/lvca-bucklescript/src/Statics_Parser.ml"
-=======
 # 46 "/Users/joel/code/lvca-bucklescript/src/Statics_Parser.mly"
       (Statics.rule)
 # 451 "/Users/joel/code/lvca-bucklescript/src/Statics_Parser.ml"
->>>>>>> 40fe105f
         ) = Obj.magic x in
         let _endpos__0_ = _menhir_stack.MenhirLib.EngineTypes.endp in
         let _startpos = _startpos_x_ in
         let _endpos = _endpos_xs_ in
         let _v : 'tv_list_rule_ = 
-# 213 "/home/joel/.opam/default/lib/menhir/standard.mly"
+# 213 "/Users/joel/.opam/default/lib/menhir/standard.mly"
     ( x :: xs )
-<<<<<<< HEAD
-# 459 "/home/joel/code/lvca-bucklescript/src/Statics_Parser.ml"
-=======
 # 459 "/Users/joel/code/lvca-bucklescript/src/Statics_Parser.ml"
->>>>>>> 40fe105f
          in
         {
           MenhirLib.EngineTypes.state = _menhir_s;
@@ -587,13 +471,9 @@
         let _startpos = _menhir_stack.MenhirLib.EngineTypes.endp in
         let _endpos = _startpos in
         let _v : 'tv_loption_separated_nonempty_list_SEMICOLON_scope__ = 
-# 142 "/home/joel/.opam/default/lib/menhir/standard.mly"
+# 142 "/Users/joel/.opam/default/lib/menhir/standard.mly"
     ( [] )
-<<<<<<< HEAD
-# 477 "/home/joel/code/lvca-bucklescript/src/Statics_Parser.ml"
-=======
 # 477 "/Users/joel/code/lvca-bucklescript/src/Statics_Parser.ml"
->>>>>>> 40fe105f
          in
         {
           MenhirLib.EngineTypes.state = _menhir_s;
@@ -616,13 +496,9 @@
         let _startpos = _startpos_x_ in
         let _endpos = _endpos_x_ in
         let _v : 'tv_loption_separated_nonempty_list_SEMICOLON_scope__ = 
-# 144 "/home/joel/.opam/default/lib/menhir/standard.mly"
+# 144 "/Users/joel/.opam/default/lib/menhir/standard.mly"
     ( x )
-<<<<<<< HEAD
-# 502 "/home/joel/code/lvca-bucklescript/src/Statics_Parser.ml"
-=======
 # 502 "/Users/joel/code/lvca-bucklescript/src/Statics_Parser.ml"
->>>>>>> 40fe105f
          in
         {
           MenhirLib.EngineTypes.state = _menhir_s;
@@ -653,16 +529,6 @@
           };
         } = _menhir_stack in
         let conclusion : (
-<<<<<<< HEAD
-# 45 "/home/joel/code/lvca-bucklescript/src/Statics_Parser.mly"
-      (Statics.hypothesis)
-# 535 "/home/joel/code/lvca-bucklescript/src/Statics_Parser.ml"
-        ) = Obj.magic conclusion in
-        let _2 : (
-# 18 "/home/joel/code/lvca-bucklescript/src/Statics_Parser.mly"
-       (string option)
-# 540 "/home/joel/code/lvca-bucklescript/src/Statics_Parser.ml"
-=======
 # 45 "/Users/joel/code/lvca-bucklescript/src/Statics_Parser.mly"
       (Statics.hypothesis)
 # 535 "/Users/joel/code/lvca-bucklescript/src/Statics_Parser.ml"
@@ -671,22 +537,12 @@
 # 18 "/Users/joel/code/lvca-bucklescript/src/Statics_Parser.mly"
        (string option)
 # 540 "/Users/joel/code/lvca-bucklescript/src/Statics_Parser.ml"
->>>>>>> 40fe105f
         ) = Obj.magic _2 in
         let hypotheses : 'tv_list_hypothesis_ = Obj.magic hypotheses in
         let _endpos__0_ = _menhir_stack.MenhirLib.EngineTypes.endp in
         let _startpos = _startpos_hypotheses_ in
         let _endpos = _endpos_conclusion_ in
         let _v : (
-<<<<<<< HEAD
-# 46 "/home/joel/code/lvca-bucklescript/src/Statics_Parser.mly"
-      (Statics.rule)
-# 549 "/home/joel/code/lvca-bucklescript/src/Statics_Parser.ml"
-        ) = 
-# 84 "/home/joel/code/lvca-bucklescript/src/Statics_Parser.mly"
-  ( { hypotheses; name = _2; conclusion } )
-# 553 "/home/joel/code/lvca-bucklescript/src/Statics_Parser.ml"
-=======
 # 46 "/Users/joel/code/lvca-bucklescript/src/Statics_Parser.mly"
       (Statics.rule)
 # 549 "/Users/joel/code/lvca-bucklescript/src/Statics_Parser.ml"
@@ -694,7 +550,6 @@
 # 84 "/Users/joel/code/lvca-bucklescript/src/Statics_Parser.mly"
   ( { hypotheses; name = _2; conclusion } )
 # 553 "/Users/joel/code/lvca-bucklescript/src/Statics_Parser.ml"
->>>>>>> 40fe105f
          in
         {
           MenhirLib.EngineTypes.state = _menhir_s;
@@ -724,15 +579,6 @@
         let _startpos = _startpos_rules_ in
         let _endpos = _endpos__2_ in
         let _v : (
-<<<<<<< HEAD
-# 47 "/home/joel/code/lvca-bucklescript/src/Statics_Parser.mly"
-      (Statics.rule list)
-# 585 "/home/joel/code/lvca-bucklescript/src/Statics_Parser.ml"
-        ) = 
-# 86 "/home/joel/code/lvca-bucklescript/src/Statics_Parser.mly"
-                              ( rules )
-# 589 "/home/joel/code/lvca-bucklescript/src/Statics_Parser.ml"
-=======
 # 47 "/Users/joel/code/lvca-bucklescript/src/Statics_Parser.mly"
       (Statics.rule list)
 # 585 "/Users/joel/code/lvca-bucklescript/src/Statics_Parser.ml"
@@ -740,7 +586,6 @@
 # 86 "/Users/joel/code/lvca-bucklescript/src/Statics_Parser.mly"
                               ( rules )
 # 589 "/Users/joel/code/lvca-bucklescript/src/Statics_Parser.ml"
->>>>>>> 40fe105f
          in
         {
           MenhirLib.EngineTypes.state = _menhir_s;
@@ -763,28 +608,16 @@
         let _startpos = _startpos__1_ in
         let _endpos = _endpos__1_ in
         let _v : (
-<<<<<<< HEAD
-# 41 "/home/joel/code/lvca-bucklescript/src/Statics_Parser.mly"
-      (Statics.scope)
-# 614 "/home/joel/code/lvca-bucklescript/src/Statics_Parser.ml"
-        ) = 
-# 58 "/home/joel/code/lvca-bucklescript/src/Statics_Parser.mly"
-=======
 # 41 "/Users/joel/code/lvca-bucklescript/src/Statics_Parser.mly"
       (Statics.scope)
 # 614 "/Users/joel/code/lvca-bucklescript/src/Statics_Parser.ml"
         ) = 
 # 58 "/Users/joel/code/lvca-bucklescript/src/Statics_Parser.mly"
->>>>>>> 40fe105f
   ( let binders_tm, body = Util.unsnoc _1 in
     let binders_pat = Belt.List.map binders_tm term_to_pattern in
     Scope (binders_pat, body)
   )
-<<<<<<< HEAD
-# 621 "/home/joel/code/lvca-bucklescript/src/Statics_Parser.ml"
-=======
 # 621 "/Users/joel/code/lvca-bucklescript/src/Statics_Parser.ml"
->>>>>>> 40fe105f
          in
         {
           MenhirLib.EngineTypes.state = _menhir_s;
@@ -807,15 +640,9 @@
         let _startpos = _startpos_x_ in
         let _endpos = _endpos_x_ in
         let _v : 'tv_separated_nonempty_list_COMMA_typed_term_ = 
-<<<<<<< HEAD
-# 241 "/home/joel/.opam/default/lib/menhir/standard.mly"
-    ( [ x ] )
-# 646 "/home/joel/code/lvca-bucklescript/src/Statics_Parser.ml"
-=======
 # 241 "/Users/joel/.opam/default/lib/menhir/standard.mly"
     ( [ x ] )
 # 646 "/Users/joel/code/lvca-bucklescript/src/Statics_Parser.ml"
->>>>>>> 40fe105f
          in
         {
           MenhirLib.EngineTypes.state = _menhir_s;
@@ -852,15 +679,9 @@
         let _startpos = _startpos_x_ in
         let _endpos = _endpos_xs_ in
         let _v : 'tv_separated_nonempty_list_COMMA_typed_term_ = 
-<<<<<<< HEAD
-# 243 "/home/joel/.opam/default/lib/menhir/standard.mly"
-    ( x :: xs )
-# 685 "/home/joel/code/lvca-bucklescript/src/Statics_Parser.ml"
-=======
 # 243 "/Users/joel/.opam/default/lib/menhir/standard.mly"
     ( x :: xs )
 # 685 "/Users/joel/code/lvca-bucklescript/src/Statics_Parser.ml"
->>>>>>> 40fe105f
          in
         {
           MenhirLib.EngineTypes.state = _menhir_s;
@@ -879,29 +700,17 @@
           MenhirLib.EngineTypes.next = _menhir_stack;
         } = _menhir_stack in
         let x : (
-<<<<<<< HEAD
-# 39 "/home/joel/code/lvca-bucklescript/src/Statics_Parser.mly"
-      (Statics.term)
-# 706 "/home/joel/code/lvca-bucklescript/src/Statics_Parser.ml"
-=======
 # 39 "/Users/joel/code/lvca-bucklescript/src/Statics_Parser.mly"
       (Statics.term)
 # 706 "/Users/joel/code/lvca-bucklescript/src/Statics_Parser.ml"
->>>>>>> 40fe105f
         ) = Obj.magic x in
         let _endpos__0_ = _menhir_stack.MenhirLib.EngineTypes.endp in
         let _startpos = _startpos_x_ in
         let _endpos = _endpos_x_ in
         let _v : 'tv_separated_nonempty_list_DOT_term_ = 
-<<<<<<< HEAD
-# 241 "/home/joel/.opam/default/lib/menhir/standard.mly"
-    ( [ x ] )
-# 714 "/home/joel/code/lvca-bucklescript/src/Statics_Parser.ml"
-=======
 # 241 "/Users/joel/.opam/default/lib/menhir/standard.mly"
     ( [ x ] )
 # 714 "/Users/joel/code/lvca-bucklescript/src/Statics_Parser.ml"
->>>>>>> 40fe105f
          in
         {
           MenhirLib.EngineTypes.state = _menhir_s;
@@ -934,29 +743,17 @@
         let xs : 'tv_separated_nonempty_list_DOT_term_ = Obj.magic xs in
         let _2 : unit = Obj.magic _2 in
         let x : (
-<<<<<<< HEAD
-# 39 "/home/joel/code/lvca-bucklescript/src/Statics_Parser.mly"
-      (Statics.term)
-# 749 "/home/joel/code/lvca-bucklescript/src/Statics_Parser.ml"
-=======
 # 39 "/Users/joel/code/lvca-bucklescript/src/Statics_Parser.mly"
       (Statics.term)
 # 749 "/Users/joel/code/lvca-bucklescript/src/Statics_Parser.ml"
->>>>>>> 40fe105f
         ) = Obj.magic x in
         let _endpos__0_ = _menhir_stack.MenhirLib.EngineTypes.endp in
         let _startpos = _startpos_x_ in
         let _endpos = _endpos_xs_ in
         let _v : 'tv_separated_nonempty_list_DOT_term_ = 
-<<<<<<< HEAD
-# 243 "/home/joel/.opam/default/lib/menhir/standard.mly"
-    ( x :: xs )
-# 757 "/home/joel/code/lvca-bucklescript/src/Statics_Parser.ml"
-=======
 # 243 "/Users/joel/.opam/default/lib/menhir/standard.mly"
     ( x :: xs )
 # 757 "/Users/joel/code/lvca-bucklescript/src/Statics_Parser.ml"
->>>>>>> 40fe105f
          in
         {
           MenhirLib.EngineTypes.state = _menhir_s;
@@ -975,27 +772,17 @@
           MenhirLib.EngineTypes.next = _menhir_stack;
         } = _menhir_stack in
         let x : (
-<<<<<<< HEAD
-# 41 "/home/joel/code/lvca-bucklescript/src/Statics_Parser.mly"
-      (Statics.scope)
-# 778 "/home/joel/code/lvca-bucklescript/src/Statics_Parser.ml"
-=======
 # 41 "/Users/joel/code/lvca-bucklescript/src/Statics_Parser.mly"
       (Statics.scope)
 # 778 "/Users/joel/code/lvca-bucklescript/src/Statics_Parser.ml"
->>>>>>> 40fe105f
         ) = Obj.magic x in
         let _endpos__0_ = _menhir_stack.MenhirLib.EngineTypes.endp in
         let _startpos = _startpos_x_ in
         let _endpos = _endpos_x_ in
         let _v : 'tv_separated_nonempty_list_SEMICOLON_scope_ = 
-# 241 "/home/joel/.opam/default/lib/menhir/standard.mly"
+# 241 "/Users/joel/.opam/default/lib/menhir/standard.mly"
     ( [ x ] )
-<<<<<<< HEAD
-# 786 "/home/joel/code/lvca-bucklescript/src/Statics_Parser.ml"
-=======
 # 786 "/Users/joel/code/lvca-bucklescript/src/Statics_Parser.ml"
->>>>>>> 40fe105f
          in
         {
           MenhirLib.EngineTypes.state = _menhir_s;
@@ -1028,27 +815,17 @@
         let xs : 'tv_separated_nonempty_list_SEMICOLON_scope_ = Obj.magic xs in
         let _2 : unit = Obj.magic _2 in
         let x : (
-<<<<<<< HEAD
-# 41 "/home/joel/code/lvca-bucklescript/src/Statics_Parser.mly"
-      (Statics.scope)
-# 821 "/home/joel/code/lvca-bucklescript/src/Statics_Parser.ml"
-=======
 # 41 "/Users/joel/code/lvca-bucklescript/src/Statics_Parser.mly"
       (Statics.scope)
 # 821 "/Users/joel/code/lvca-bucklescript/src/Statics_Parser.ml"
->>>>>>> 40fe105f
         ) = Obj.magic x in
         let _endpos__0_ = _menhir_stack.MenhirLib.EngineTypes.endp in
         let _startpos = _startpos_x_ in
         let _endpos = _endpos_xs_ in
         let _v : 'tv_separated_nonempty_list_SEMICOLON_scope_ = 
-# 243 "/home/joel/.opam/default/lib/menhir/standard.mly"
+# 243 "/Users/joel/.opam/default/lib/menhir/standard.mly"
     ( x :: xs )
-<<<<<<< HEAD
-# 829 "/home/joel/code/lvca-bucklescript/src/Statics_Parser.ml"
-=======
 # 829 "/Users/joel/code/lvca-bucklescript/src/Statics_Parser.ml"
->>>>>>> 40fe105f
          in
         {
           MenhirLib.EngineTypes.state = _menhir_s;
@@ -1088,47 +865,26 @@
         let xs : 'tv_loption_separated_nonempty_list_SEMICOLON_scope__ = Obj.magic xs in
         let _2 : unit = Obj.magic _2 in
         let _1 : (
-<<<<<<< HEAD
-# 7 "/home/joel/code/lvca-bucklescript/src/Statics_Parser.mly"
-       (string)
-# 871 "/home/joel/code/lvca-bucklescript/src/Statics_Parser.ml"
-=======
 # 7 "/Users/joel/code/lvca-bucklescript/src/Statics_Parser.mly"
        (string)
 # 871 "/Users/joel/code/lvca-bucklescript/src/Statics_Parser.ml"
->>>>>>> 40fe105f
         ) = Obj.magic _1 in
         let _endpos__0_ = _menhir_stack.MenhirLib.EngineTypes.endp in
         let _startpos = _startpos__1_ in
         let _endpos = _endpos__4_ in
         let _v : (
-<<<<<<< HEAD
-# 39 "/home/joel/code/lvca-bucklescript/src/Statics_Parser.mly"
-      (Statics.term)
-# 879 "/home/joel/code/lvca-bucklescript/src/Statics_Parser.ml"
-=======
 # 39 "/Users/joel/code/lvca-bucklescript/src/Statics_Parser.mly"
       (Statics.term)
 # 879 "/Users/joel/code/lvca-bucklescript/src/Statics_Parser.ml"
->>>>>>> 40fe105f
         ) = let _3 = 
-# 232 "/home/joel/.opam/default/lib/menhir/standard.mly"
+# 232 "/Users/joel/.opam/default/lib/menhir/standard.mly"
     ( xs )
-<<<<<<< HEAD
-# 883 "/home/joel/code/lvca-bucklescript/src/Statics_Parser.ml"
-         in
-        
-# 52 "/home/joel/code/lvca-bucklescript/src/Statics_Parser.mly"
-  ( Operator (_1, _3) )
-# 888 "/home/joel/code/lvca-bucklescript/src/Statics_Parser.ml"
-=======
 # 883 "/Users/joel/code/lvca-bucklescript/src/Statics_Parser.ml"
          in
         
 # 52 "/Users/joel/code/lvca-bucklescript/src/Statics_Parser.mly"
   ( Operator (_1, _3) )
 # 888 "/Users/joel/code/lvca-bucklescript/src/Statics_Parser.ml"
->>>>>>> 40fe105f
          in
         {
           MenhirLib.EngineTypes.state = _menhir_s;
@@ -1147,29 +903,14 @@
           MenhirLib.EngineTypes.next = _menhir_stack;
         } = _menhir_stack in
         let _1 : (
-<<<<<<< HEAD
-# 7 "/home/joel/code/lvca-bucklescript/src/Statics_Parser.mly"
-       (string)
-# 909 "/home/joel/code/lvca-bucklescript/src/Statics_Parser.ml"
-=======
 # 7 "/Users/joel/code/lvca-bucklescript/src/Statics_Parser.mly"
        (string)
 # 909 "/Users/joel/code/lvca-bucklescript/src/Statics_Parser.ml"
->>>>>>> 40fe105f
         ) = Obj.magic _1 in
         let _endpos__0_ = _menhir_stack.MenhirLib.EngineTypes.endp in
         let _startpos = _startpos__1_ in
         let _endpos = _endpos__1_ in
         let _v : (
-<<<<<<< HEAD
-# 39 "/home/joel/code/lvca-bucklescript/src/Statics_Parser.mly"
-      (Statics.term)
-# 917 "/home/joel/code/lvca-bucklescript/src/Statics_Parser.ml"
-        ) = 
-# 54 "/home/joel/code/lvca-bucklescript/src/Statics_Parser.mly"
-  ( Free _1 )
-# 921 "/home/joel/code/lvca-bucklescript/src/Statics_Parser.ml"
-=======
 # 39 "/Users/joel/code/lvca-bucklescript/src/Statics_Parser.mly"
       (Statics.term)
 # 917 "/Users/joel/code/lvca-bucklescript/src/Statics_Parser.ml"
@@ -1177,7 +918,6 @@
 # 54 "/Users/joel/code/lvca-bucklescript/src/Statics_Parser.mly"
   ( Free _1 )
 # 921 "/Users/joel/code/lvca-bucklescript/src/Statics_Parser.ml"
->>>>>>> 40fe105f
          in
         {
           MenhirLib.EngineTypes.state = _menhir_s;
@@ -1203,29 +943,14 @@
         } = _menhir_stack in
         let _2 : unit = Obj.magic _2 in
         let _1 : (
-<<<<<<< HEAD
-# 39 "/home/joel/code/lvca-bucklescript/src/Statics_Parser.mly"
-      (Statics.term)
-# 949 "/home/joel/code/lvca-bucklescript/src/Statics_Parser.ml"
-=======
 # 39 "/Users/joel/code/lvca-bucklescript/src/Statics_Parser.mly"
       (Statics.term)
 # 949 "/Users/joel/code/lvca-bucklescript/src/Statics_Parser.ml"
->>>>>>> 40fe105f
         ) = Obj.magic _1 in
         let _endpos__0_ = _menhir_stack.MenhirLib.EngineTypes.endp in
         let _startpos = _startpos__1_ in
         let _endpos = _endpos__2_ in
         let _v : (
-<<<<<<< HEAD
-# 40 "/home/joel/code/lvca-bucklescript/src/Statics_Parser.mly"
-      (Statics.term)
-# 957 "/home/joel/code/lvca-bucklescript/src/Statics_Parser.ml"
-        ) = 
-# 63 "/home/joel/code/lvca-bucklescript/src/Statics_Parser.mly"
-                   ( _1 )
-# 961 "/home/joel/code/lvca-bucklescript/src/Statics_Parser.ml"
-=======
 # 40 "/Users/joel/code/lvca-bucklescript/src/Statics_Parser.mly"
       (Statics.term)
 # 957 "/Users/joel/code/lvca-bucklescript/src/Statics_Parser.ml"
@@ -1233,7 +958,6 @@
 # 63 "/Users/joel/code/lvca-bucklescript/src/Statics_Parser.mly"
                    ( _1 )
 # 961 "/Users/joel/code/lvca-bucklescript/src/Statics_Parser.ml"
->>>>>>> 40fe105f
          in
         {
           MenhirLib.EngineTypes.state = _menhir_s;
@@ -1264,17 +988,6 @@
           };
         } = _menhir_stack in
         let _3 : (
-<<<<<<< HEAD
-# 39 "/home/joel/code/lvca-bucklescript/src/Statics_Parser.mly"
-      (Statics.term)
-# 994 "/home/joel/code/lvca-bucklescript/src/Statics_Parser.ml"
-        ) = Obj.magic _3 in
-        let _2 : unit = Obj.magic _2 in
-        let _1 : (
-# 7 "/home/joel/code/lvca-bucklescript/src/Statics_Parser.mly"
-       (string)
-# 1000 "/home/joel/code/lvca-bucklescript/src/Statics_Parser.ml"
-=======
 # 39 "/Users/joel/code/lvca-bucklescript/src/Statics_Parser.mly"
       (Statics.term)
 # 994 "/Users/joel/code/lvca-bucklescript/src/Statics_Parser.ml"
@@ -1284,21 +997,14 @@
 # 7 "/Users/joel/code/lvca-bucklescript/src/Statics_Parser.mly"
        (string)
 # 1000 "/Users/joel/code/lvca-bucklescript/src/Statics_Parser.ml"
->>>>>>> 40fe105f
         ) = Obj.magic _1 in
         let _endpos__0_ = _menhir_stack.MenhirLib.EngineTypes.endp in
         let _startpos = _startpos__1_ in
         let _endpos = _endpos__3_ in
         let _v : 'tv_typed_term = 
-<<<<<<< HEAD
-# 72 "/home/joel/code/lvca-bucklescript/src/Statics_Parser.mly"
-                          ( _1, _3 )
-# 1008 "/home/joel/code/lvca-bucklescript/src/Statics_Parser.ml"
-=======
 # 72 "/Users/joel/code/lvca-bucklescript/src/Statics_Parser.mly"
                           ( _1, _3 )
 # 1008 "/Users/joel/code/lvca-bucklescript/src/Statics_Parser.ml"
->>>>>>> 40fe105f
          in
         {
           MenhirLib.EngineTypes.state = _menhir_s;
@@ -1317,29 +1023,14 @@
           MenhirLib.EngineTypes.next = _menhir_stack;
         } = _menhir_stack in
         let _1 : (
-<<<<<<< HEAD
-# 42 "/home/joel/code/lvca-bucklescript/src/Statics_Parser.mly"
-      (Statics.inference_rule)
-# 1029 "/home/joel/code/lvca-bucklescript/src/Statics_Parser.ml"
-=======
 # 42 "/Users/joel/code/lvca-bucklescript/src/Statics_Parser.mly"
       (Statics.inference_rule)
 # 1029 "/Users/joel/code/lvca-bucklescript/src/Statics_Parser.ml"
->>>>>>> 40fe105f
         ) = Obj.magic _1 in
         let _endpos__0_ = _menhir_stack.MenhirLib.EngineTypes.endp in
         let _startpos = _startpos__1_ in
         let _endpos = _endpos__1_ in
         let _v : (
-<<<<<<< HEAD
-# 44 "/home/joel/code/lvca-bucklescript/src/Statics_Parser.mly"
-      (Statics.typing_clause)
-# 1037 "/home/joel/code/lvca-bucklescript/src/Statics_Parser.ml"
-        ) = 
-# 69 "/home/joel/code/lvca-bucklescript/src/Statics_Parser.mly"
-                   ( InferenceRule _1 )
-# 1041 "/home/joel/code/lvca-bucklescript/src/Statics_Parser.ml"
-=======
 # 44 "/Users/joel/code/lvca-bucklescript/src/Statics_Parser.mly"
       (Statics.typing_clause)
 # 1037 "/Users/joel/code/lvca-bucklescript/src/Statics_Parser.ml"
@@ -1347,7 +1038,6 @@
 # 69 "/Users/joel/code/lvca-bucklescript/src/Statics_Parser.mly"
                    ( InferenceRule _1 )
 # 1041 "/Users/joel/code/lvca-bucklescript/src/Statics_Parser.ml"
->>>>>>> 40fe105f
          in
         {
           MenhirLib.EngineTypes.state = _menhir_s;
@@ -1366,29 +1056,14 @@
           MenhirLib.EngineTypes.next = _menhir_stack;
         } = _menhir_stack in
         let _1 : (
-<<<<<<< HEAD
-# 43 "/home/joel/code/lvca-bucklescript/src/Statics_Parser.mly"
-      (Statics.checking_rule)
-# 1062 "/home/joel/code/lvca-bucklescript/src/Statics_Parser.ml"
-=======
 # 43 "/Users/joel/code/lvca-bucklescript/src/Statics_Parser.mly"
       (Statics.checking_rule)
 # 1062 "/Users/joel/code/lvca-bucklescript/src/Statics_Parser.ml"
->>>>>>> 40fe105f
         ) = Obj.magic _1 in
         let _endpos__0_ = _menhir_stack.MenhirLib.EngineTypes.endp in
         let _startpos = _startpos__1_ in
         let _endpos = _endpos__1_ in
         let _v : (
-<<<<<<< HEAD
-# 44 "/home/joel/code/lvca-bucklescript/src/Statics_Parser.mly"
-      (Statics.typing_clause)
-# 1070 "/home/joel/code/lvca-bucklescript/src/Statics_Parser.ml"
-        ) = 
-# 70 "/home/joel/code/lvca-bucklescript/src/Statics_Parser.mly"
-                   ( CheckingRule  _1 )
-# 1074 "/home/joel/code/lvca-bucklescript/src/Statics_Parser.ml"
-=======
 # 44 "/Users/joel/code/lvca-bucklescript/src/Statics_Parser.mly"
       (Statics.typing_clause)
 # 1070 "/Users/joel/code/lvca-bucklescript/src/Statics_Parser.ml"
@@ -1396,7 +1071,6 @@
 # 70 "/Users/joel/code/lvca-bucklescript/src/Statics_Parser.mly"
                    ( CheckingRule  _1 )
 # 1074 "/Users/joel/code/lvca-bucklescript/src/Statics_Parser.ml"
->>>>>>> 40fe105f
          in
         {
           MenhirLib.EngineTypes.state = _menhir_s;
@@ -1425,29 +1099,17 @@
 let term_top =
   fun lexer lexbuf ->
     (Obj.magic (MenhirInterpreter.entry 42 lexer lexbuf) : (
-<<<<<<< HEAD
-# 40 "/home/joel/code/lvca-bucklescript/src/Statics_Parser.mly"
-      (Statics.term)
-# 1105 "/home/joel/code/lvca-bucklescript/src/Statics_Parser.ml"
-=======
 # 40 "/Users/joel/code/lvca-bucklescript/src/Statics_Parser.mly"
       (Statics.term)
 # 1105 "/Users/joel/code/lvca-bucklescript/src/Statics_Parser.ml"
->>>>>>> 40fe105f
     ))
 
 and rules =
   fun lexer lexbuf ->
     (Obj.magic (MenhirInterpreter.entry 0 lexer lexbuf) : (
-<<<<<<< HEAD
-# 47 "/home/joel/code/lvca-bucklescript/src/Statics_Parser.mly"
-      (Statics.rule list)
-# 1113 "/home/joel/code/lvca-bucklescript/src/Statics_Parser.ml"
-=======
 # 47 "/Users/joel/code/lvca-bucklescript/src/Statics_Parser.mly"
       (Statics.rule list)
 # 1113 "/Users/joel/code/lvca-bucklescript/src/Statics_Parser.ml"
->>>>>>> 40fe105f
     ))
 
 module Incremental = struct
@@ -1455,38 +1117,22 @@
   let term_top =
     fun initial_position ->
       (Obj.magic (MenhirInterpreter.start 42 initial_position) : (
-<<<<<<< HEAD
-# 40 "/home/joel/code/lvca-bucklescript/src/Statics_Parser.mly"
-      (Statics.term)
-# 1123 "/home/joel/code/lvca-bucklescript/src/Statics_Parser.ml"
-=======
 # 40 "/Users/joel/code/lvca-bucklescript/src/Statics_Parser.mly"
       (Statics.term)
 # 1123 "/Users/joel/code/lvca-bucklescript/src/Statics_Parser.ml"
->>>>>>> 40fe105f
       ) MenhirInterpreter.checkpoint)
   
   and rules =
     fun initial_position ->
       (Obj.magic (MenhirInterpreter.start 0 initial_position) : (
-<<<<<<< HEAD
-# 47 "/home/joel/code/lvca-bucklescript/src/Statics_Parser.mly"
-      (Statics.rule list)
-# 1131 "/home/joel/code/lvca-bucklescript/src/Statics_Parser.ml"
-=======
 # 47 "/Users/joel/code/lvca-bucklescript/src/Statics_Parser.mly"
       (Statics.rule list)
 # 1131 "/Users/joel/code/lvca-bucklescript/src/Statics_Parser.ml"
->>>>>>> 40fe105f
       ) MenhirInterpreter.checkpoint)
   
 end
 
-# 269 "/home/joel/.opam/default/lib/menhir/standard.mly"
-  
-
-<<<<<<< HEAD
-# 1139 "/home/joel/code/lvca-bucklescript/src/Statics_Parser.ml"
-=======
-# 1139 "/Users/joel/code/lvca-bucklescript/src/Statics_Parser.ml"
->>>>>>> 40fe105f
+# 269 "/Users/joel/.opam/default/lib/menhir/standard.mly"
+  
+
+# 1139 "/Users/joel/code/lvca-bucklescript/src/Statics_Parser.ml"