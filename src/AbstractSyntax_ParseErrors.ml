--- conflicted
+++ resolved
@@ -1,5 +1,5 @@
 
-(* This file was auto-generated based on "AbstractSyntax_Parser.messages". *)
+(* This file was auto-generated based on "src/AbstractSyntax_Parser.messages". *)
 
 (* Please note that the function [message] can raise [Not_found]. *)
 
@@ -14,59 +14,6 @@
         "Malformed import -- expected an identifier list.\n"
     | 3 ->
         "Comma-separated list of identifiers (followed by a bracket) expected.\n"
-<<<<<<< HEAD
-    | 7 ->
-        "Malformed import -- expected \"from\".\n"
-    | 67 ->
-        "Malformed import list -- expected another import or the first sort declaration.\n"
-    | 8 ->
-        "Malformed import -- expected a string after \"from\".\n"
-    | 11 ->
-        "Identifier expected when parsing a list of IDs.\n"
-    | 14 ->
-        "Malformed language definition. Expected \":=\".\n"
-    | 18 ->
-        "Malformed sort definition. Expected an operator definition or \"|\".\n"
-    | 21 ->
-        "Malformed operator definition. Expected an arity.\n"
-    | 22 ->
-        "Malformed arity. Expected a list of valences.\n"
-    | 59 ->
-        "Malformed list of operator definitions. Expected an identifier, \"|\", or EOF.\n"
-    | 60 ->
-        "Malformed list of operator definitions. Expected an operator definition.\n"
-    | 23 ->
-        "Malformed sort.\n"
-    | 24 ->
-        "Unexpected \"[\" when parsing a sort.\n"
-    | 29 ->
-        "Malformed sort. Expected \")\".\n"
-    | 32 ->
-        "Unexpected \"]\".\n"
-    | 39 ->
-        "Malformed valence list. Expected a valence or list terminator.\n"
-    | 33 ->
-        "Malformed variable valence. Expected a sort.\n"
-    | 34 ->
-        "Malformed variable valence. Expected \"]\".\n"
-    | 38 ->
-        "Unexpected \"]\" when parsing a list of valences. Expected \")\" or \";\".\n"
-    | 27 ->
-        "Unexpected \"[\" when parsing a list of sorts. Expected \";\" or a sort.\n"
-    | 40 ->
-        "Unexpected \"[\" when parsing a list of sorts.\n"
-    | 41 ->
-        "Malformed list of sorts.\n"
-    | 47 ->
-        "Identifier expected or \"]\" expected.\n"
-    | 53 ->
-        "Expected a paren-enclosed list of valences when parsing an arity.\n"
-    | 54 ->
-        "Expected a valence when parsing an arity.\n"
-    | 48 ->
-        "Malformed arity -- expected a \"]\" after a list of identifiers.\n"
-    | 20 ->
-=======
     | 6 ->
         "Malformed import -- expected \"}\".\n"
     | 7 ->
@@ -120,7 +67,6 @@
     | 42 ->
         "Malformed arity -- expected a \"]\" after a list of identifiers.\n"
     | 14 ->
->>>>>>> 40fe105f
         "Malformed sort declaration -- expected an operator, eg `add(arith; arith)`\n"
     | _ ->
         raise Not_found