--- conflicted
+++ resolved
@@ -74,13 +74,7 @@
     ]
 
   in
-<<<<<<< HEAD
   let dynamics' = P_dyn.parse dynamics_str in
-=======
-  let dynamics' = P_dyn.parse dynamics_str
-    |. Belt.Result.map produce_denotation_chart
-  in
->>>>>>> d64cd9ac
 
   test "dynamics as expected" (fun () ->
     expect dynamics' |> toEqual (Belt.Result.Ok dynamics);
@@ -98,15 +92,8 @@
   |}
   in
 
-<<<<<<< HEAD
   let lit_dynamics = P_dyn.parse lit_dynamics_str in
   *)
-=======
-  let lit_dynamics = produce_denotation_chart @@
-    Belt.Result.getExn @@
-    P_dyn.parse lit_dynamics_str
-  in
->>>>>>> d64cd9ac
 
   (*
   let true_tm   = DeBruijn.Operator ("true", []) in
