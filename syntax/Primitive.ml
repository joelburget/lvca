open Base

type t =
  | PrimInteger of Z.t
  | PrimString of string
  | PrimFloat of float
  | PrimChar of char

let to_string = function
<<<<<<< HEAD
  | PrimInteger i -> Z.to_string i
  | PrimString str -> "\"" ^ Caml.String.escaped str ^ "\""
  | PrimFloat f -> Float.to_string f
  | PrimChar c -> "\'" ^ Base.Char.to_string c ^ "\'"
=======
  | PrimInteger i -> Bigint.to_string i
  | PrimString str -> {|"|} ^ Caml.String.escaped str ^ {|"|}
  (* | PrimFloat f -> Float.to_string f *)
  | PrimFloat f -> Caml.Printf.sprintf "%f" f
  | PrimChar c -> {|'|} ^ Base.Char.to_string c ^ {|'|}
>>>>>>> a0dd1d49
;;

let ( = ) p1 p2 =
  match p1, p2 with
  | PrimInteger i1, PrimInteger i2 -> (Z.Compare.(i1 = i2) [@warning "-44"])
  | PrimString s1, PrimString s2 -> String.(s1 = s2)
  | PrimFloat f1, PrimFloat f2 -> Float.(f1 = f2)
  | PrimChar c1, PrimChar c2 -> Char.(c1 = c2)
  | _ -> false
;;

module Parse (Comment : ParseUtil.Comment_int) = struct
  module Parsers = ParseUtil.Mk (Comment)

  let t : t Parsers.t =
    let open Parsers in
    choice
      [ (integer_or_float_lit
        >>| fun i_or_f ->
        match i_or_f with
        | First i -> PrimInteger (Z.of_string i)
        | Second f -> PrimFloat f)
      ; (string_lit >>| fun s -> PrimString s)
      ; (char_lit >>| fun c -> PrimChar c)
      ]
    <?> "primitive"
  ;;
end

(** Primitive pretty-printer. *)
let pp : t Fmt.t =
 fun ppf -> function
<<<<<<< HEAD
  | PrimInteger i -> Fmt.pf ppf "%s" (Z.to_string i)
  | PrimString s -> Fmt.pf ppf "\"%s\"" s
  | PrimFloat f -> Fmt.pf ppf "%g" f
=======
  | PrimInteger i -> Fmt.pf ppf "%s" (Bigint.to_string i)
  | PrimString s -> Fmt.pf ppf {|"%s"|} s
  | PrimFloat f -> Fmt.pf ppf "%f" f
  (* | PrimFloat f -> Fmt.pf ppf "%s" (Float.to_string f) *)
>>>>>>> a0dd1d49
  | PrimChar c -> Fmt.pf ppf "'%c'" c
;;

let jsonify =
  Lvca_util.Json.(
    function
    | PrimInteger i -> array [| string "i"; string (Z.to_string i) |]
    | PrimString s -> array [| string "s"; string s |]
    | PrimFloat f -> array [| string "f"; float f |]
    | PrimChar c -> array [| string "c"; string (Base.Char.to_string c) |])
;;

let unjsonify =
  Lvca_util.Json.(
    function
    | Array [| String "i"; String i |] ->
<<<<<<< HEAD
      (try Some (PrimInteger (Z.of_string i)) with Failure _ -> None)
=======
      (try Some (PrimInteger (Bigint.of_string i)) with Failure _ -> None)
    | Array [| String "f"; Float f |] -> Some (PrimFloat f)
    | Array [| String "c"; String c |] ->
      if Int.(String.length c = 1)
      then Some (PrimChar (Char.of_string c))
      else None
>>>>>>> a0dd1d49
    | Array [| String "s"; String str |] -> Some (PrimString str)
    | _ -> None)
;;

module Properties = struct
  let json_round_trip1 : t -> PropertyResult.t =
   fun t -> match t with
     | PrimFloat f when Float.is_nan f -> Uninteresting
     | _ -> match t |> jsonify |> unjsonify with
       | None -> Failed (Fmt.str "Failed to unjsonify %a" pp t)
       | Some t' -> PropertyResult.check (t' = t) (Fmt.str "%a <> %a" pp t' pp t)
 ;;

  let json_round_trip2 : Lvca_util.Json.t -> PropertyResult.t =
   fun json ->
    match json |> unjsonify with
    | Some t ->
      PropertyResult.check (Lvca_util.Json.(jsonify t = json)) "jsonify t <> json (TODO: print)"
    | None -> Uninteresting
 ;;

  module ParsePrimitive = Parse (ParseUtil.NoComment)

  let string_round_trip1 : t -> PropertyResult.t =
   fun t ->
    match t |> to_string |> ParseUtil.parse_string ParsePrimitive.t with
    | Ok prim ->
      PropertyResult.check (prim = t) (Fmt.str "%a <> %a" pp prim pp t)
    | Error msg -> Failed (Fmt.str {|parse_string "%s": %s|} (to_string t) msg)
 ;;

  (* Note: +1 -> 1. If the first round-trip isn't equal, try once more. *)
  let string_round_trip2 : string -> PropertyResult.t =
   fun str ->
    match ParseUtil.parse_string ParsePrimitive.t str with
    | Error _ -> Uninteresting
    | Ok prim ->
      let str' = to_string prim in
      if String.(str' = str)
      then Ok
      else match ParseUtil.parse_string ParsePrimitive.t str with
        | Error msg -> Failed msg
        | Ok prim' ->
        let str'' = to_string prim' in
        PropertyResult.check String.(str'' = str') (Fmt.str {|"%s" <> "%s"|} str'' str')
 ;;

  (* malformed input *)
end

let%test_module "Parsing" =
  (module struct
    let print_parse str =
      match ParseUtil.parse_string_pos Properties.ParsePrimitive.t str with
      | Ok (prim, range) -> Fmt.pr "%a %a" pp prim OptRange.pp range
      | Error msg -> Fmt.pr "%s" msg
    ;;

    let%expect_test _ =
      print_parse "123";
      [%expect {| 123 {0,3} |}]
    ;;

    let%expect_test _ =
      print_parse {|"abc"|};
      [%expect {| "abc" {0,5} |}]
    ;;

    let%expect_test _ =
      print_parse "1.1";
      [%expect {| 1.100000 {0,3} |}]
    ;;

    let%expect_test _ =
      print_parse {|'c'|};
      [%expect {| 'c' {0,3} |}]
    ;;

    let%expect_test _ =
      print_parse "0.00000";
      [%expect{| 0.000000 {0,7} |}]

    let%expect_test _ =
      print_parse "-0.00000";
      [%expect{| -0.000000 {0,8} |}]

      (* TODO: are floats a good idea?
    let%expect_test _ =
      let f = 2.9384442618974733e-233 in
      Fmt.pr "~negative:%b ~exponent:%i ~mantissa:%s\n"
        (* 1 bit: *) (Float.ieee_negative f)
        (* 11 bits: *) (Float.ieee_exponent f)
        (* 52 bits: *) (f |> Float.ieee_mantissa |> Int63.to_string);
      (* Fmt.pr "%a" pp (PrimFloat f); *)
      Fmt.pr "%f %F %e %E %g %G %s\n" f f f f f f (Float.to_string f);
      [%expect]
      *)
  end)
;;<|MERGE_RESOLUTION|>--- conflicted
+++ resolved
@@ -7,18 +7,11 @@
   | PrimChar of char
 
 let to_string = function
-<<<<<<< HEAD
   | PrimInteger i -> Z.to_string i
-  | PrimString str -> "\"" ^ Caml.String.escaped str ^ "\""
-  | PrimFloat f -> Float.to_string f
-  | PrimChar c -> "\'" ^ Base.Char.to_string c ^ "\'"
-=======
-  | PrimInteger i -> Bigint.to_string i
   | PrimString str -> {|"|} ^ Caml.String.escaped str ^ {|"|}
   (* | PrimFloat f -> Float.to_string f *)
   | PrimFloat f -> Caml.Printf.sprintf "%f" f
   | PrimChar c -> {|'|} ^ Base.Char.to_string c ^ {|'|}
->>>>>>> a0dd1d49
 ;;
 
 let ( = ) p1 p2 =
@@ -51,16 +44,10 @@
 (** Primitive pretty-printer. *)
 let pp : t Fmt.t =
  fun ppf -> function
-<<<<<<< HEAD
   | PrimInteger i -> Fmt.pf ppf "%s" (Z.to_string i)
-  | PrimString s -> Fmt.pf ppf "\"%s\"" s
-  | PrimFloat f -> Fmt.pf ppf "%g" f
-=======
-  | PrimInteger i -> Fmt.pf ppf "%s" (Bigint.to_string i)
   | PrimString s -> Fmt.pf ppf {|"%s"|} s
   | PrimFloat f -> Fmt.pf ppf "%f" f
   (* | PrimFloat f -> Fmt.pf ppf "%s" (Float.to_string f) *)
->>>>>>> a0dd1d49
   | PrimChar c -> Fmt.pf ppf "'%c'" c
 ;;
 
@@ -77,16 +64,12 @@
   Lvca_util.Json.(
     function
     | Array [| String "i"; String i |] ->
-<<<<<<< HEAD
       (try Some (PrimInteger (Z.of_string i)) with Failure _ -> None)
-=======
-      (try Some (PrimInteger (Bigint.of_string i)) with Failure _ -> None)
     | Array [| String "f"; Float f |] -> Some (PrimFloat f)
     | Array [| String "c"; String c |] ->
       if Int.(String.length c = 1)
       then Some (PrimChar (Char.of_string c))
       else None
->>>>>>> a0dd1d49
     | Array [| String "s"; String str |] -> Some (PrimString str)
     | _ -> None)
 ;;
