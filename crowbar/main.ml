open Base
open Lvca_syntax

<<<<<<< HEAD
(*
(* The range vars are allowed to span. This is a list of de bruijn indices and
 * the number of vars bound at each index. *)
type var_range = list int

let de_bruijn_gen : var_range -> Binding.DeBruijn.term gen
  =
  (* let open Crowbar in *)
  Crowbar.fix (fun de_bruijn_gen ->
    let options =
      [ Crowbar.(map [int] (fun i -> Primitive (PrimInteger (Bigint.of_int i))))
      ; Crowbar.(map [string] (fun str -> Primitive (PrimString str)))
      ; Crowbar.(map [list de_bruijn_gen] (fun tms -> Sequence tms))
      (* TODO: use range *)
      ; Crowbar.(map [pair
      ]
    in
    let options' = match var_range with
      | [] -> options
      | _ ->
        let var_gen = Crowbar.(dynamic_bind (range (List.length var_range))
          (fun var_ix -> map [range (List.nth_exn var_range var_ix)]
            (fun var_num -> Var (var_ix, var_num))))
        in var_gen :: options
    in
    Crowbar.choose options')
 *)
=======
let char_gen = Crowbar.(map [range ~min:32 94] Char.of_int_exn)
let str_gen = Crowbar.(map [list char_gen] String.of_char_list)
let nonempty_str_gen = Crowbar.(map [char_gen; str_gen]
  (fun c str -> String.of_char c ^ str))

(* json *)

let rec json_gen =
  lazy Crowbar.(Lvca_util.(choose
    [ const (Json.array [||])
    ; map [float] Json.float
    ; map [str_gen] Json.string
    ; map [list (unlazy json_gen)] (fun ts -> ts |> Array.of_list |> Json.array)
    ]))
let lazy json_gen = json_gen

(* primitive *)

let prim_gen : Primitive.t Crowbar.gen
  = let open Crowbar in
    let open Primitive in
  let options =
    [ map [int] (fun i -> PrimInteger (Bigint.of_int i))
    (* TODO: string and float parsing has a couple issues *)
    ; map [str_gen] (fun str -> PrimString str)
    (* ; map [float] (fun f -> PrimFloat f) *)
    ; map [char] (fun c -> PrimChar c)
    ]
  in
  choose options

(* de bruijn *)

  (*
let rec de_bruijn_gen = fun binding_var_count -> lazy Crowbar.(DeBruijn.(
  let subtm_scope = map [force (de_bruijn_scope_gen binding_var_count)]
    (fun scope -> Either.First scope)
  in
  let subtm_tms = map [list (force (de_bruijn_gen binding_var_count))]
    (fun tms -> Either.Second tms)
  in
  let subtms = list (choose [subtm_scope; subtm_tms]) in
  let no_bound_var_options =
    [ map [prim_gen] (fun p -> Primitive ((), p))
    ; map [str_gen; subtms] (fun name scopes -> Operator ((), name, scopes))
    ; map [str_gen] (fun name -> FreeVar ((), name))
    ]
  in
  let options = match binding_var_count with
    | 0 -> no_bound_var_options
    | _ ->
      let var_gen = map [range binding_var_count]
        (fun var_ix -> BoundVar ((), var_ix))
      in
      var_gen :: no_bound_var_options
  in
  choose options))

and de_bruijn_scope_gen = fun binding_var_count -> lazy Crowbar.(
  map [str_gen; list (force (de_bruijn_gen (binding_var_count + 1)))]
    (fun name tms -> DeBruijn.Scope ((), name, tms))
)

let lazy de_bruijn_gen = de_bruijn_gen 0
*)
>>>>>>> a0dd1d49

(* pattern *)

let pattern_gen = Crowbar.(Pattern.(fix (fun pattern_gen ->
  choose
    [ map [prim_gen] (fun p -> Primitive ((), p))
    ; map [nonempty_str_gen; list (list pattern_gen)]
      (fun name subpats -> Operator ((), name, subpats))
      ; map [nonempty_str_gen] (fun name -> Var ((), name))
    ; map [str_gen] (fun name -> Ignored ((), name))
    ])))

<<<<<<< HEAD
let term_str_conf tm_str =
  let parser = ParseNominal.whitespace_t ParsePrimitive.t in
  match ParseUtil.parse_string parser tm_str with
  | Error _ -> Crowbar.bad_test ()
  | Ok tm ->
    let tm_str' = Nominal.pp_term_str Primitive.pp tm in
    Crowbar.check_eq tm_str tm_str'
;;
=======
(* nominal *)

(*
let rec nominal_gen = lazy Crowbar.(Nominal.(
  let subtms = list (force nominal_scope_gen) in
  choose
    [ map [prim_gen] (fun p -> Primitive ((), p))
    ; map [nonempty_str_gen; subtms] (fun name scopes -> Operator ((), name, scopes))
    ; map [nonempty_str_gen] (fun name -> Var ((), name))
    ]))

and nominal_scope_gen = lazy Crowbar.(
    map [list pattern_gen; list (force nominal_gen)]
      (fun pats tms -> Nominal.Scope (pats, tms))
)

let lazy nominal_gen = nominal_gen
*)
>>>>>>> a0dd1d49

(* testing *)

let add_test ~name ~gen ~f = Crowbar.add_test ~name [ gen ]
  (fun a -> match f a with
    | PropertyResult.Ok -> ()
    | Failed msg -> Crowbar.fail msg
    | Uninteresting -> Crowbar.bad_test ())
;;

let () =

  (* 0 *)
  add_test
    ~name:"Primitive json_round_trip1"
    ~gen:prim_gen
    ~f:Primitive.Properties.json_round_trip1;

  (* 1 *)
  add_test
    ~name:"Primitive json_round_trip2"
    ~gen:json_gen
    ~f:Primitive.Properties.json_round_trip2;

  (* 2 *)
  add_test
    ~name:"Primitive string_round_trip1"
    ~gen:prim_gen
    ~f:Primitive.Properties.string_round_trip1;

  (* 3 *)
  add_test
    ~name:"Primitive string_round_trip2"
    ~gen:nonempty_str_gen
    ~f:Primitive.Properties.string_round_trip2;

  (*
  (* 4 *)
  (* TODO: failing *)
  add_test
    ~name:"Nominal json_round_trip1"
    ~gen:nominal_gen
    ~f:Nominal.Properties.json_round_trip1;
    *)

  (* 5 *)
  add_test
    ~name:"Nominal json_round_trip2"
    ~gen:json_gen
    ~f:Nominal.Properties.json_round_trip2;

    (*
  (* 6 *)
  (* TODO: failing *)
  add_test
    ~name:"Nominal string_round_trip1"
    ~gen:nominal_gen
    ~f:Nominal.Properties.string_round_trip1;
    *)

  (* 7 *)
  add_test
    ~name:"Nominal string_round_trip2"
    ~gen:nonempty_str_gen
    ~f:Nominal.Properties.string_round_trip2;

  (* 8 *)
  add_test
    ~name:"Pattern json_round_trip1"
    ~gen:pattern_gen
    ~f:Pattern.Properties.json_round_trip1;

  (* 9 *)
  add_test
    ~name:"Pattern json_round_trip2"
    ~gen:json_gen
    ~f:Pattern.Properties.json_round_trip2;

  (* TODO: failing *)
  (* 10 *)
  add_test
    ~name:"Pattern string_round_trip1"
    ~gen:pattern_gen
    ~f:Pattern.Properties.string_round_trip1;

  (* 11 *)
  add_test
    ~name:"Pattern string_round_trip2"
    ~gen:nonempty_str_gen
    ~f:Pattern.Properties.string_round_trip2;

  ()
;;<|MERGE_RESOLUTION|>--- conflicted
+++ resolved
@@ -1,35 +1,6 @@
 open Base
 open Lvca_syntax
 
-<<<<<<< HEAD
-(*
-(* The range vars are allowed to span. This is a list of de bruijn indices and
- * the number of vars bound at each index. *)
-type var_range = list int
-
-let de_bruijn_gen : var_range -> Binding.DeBruijn.term gen
-  =
-  (* let open Crowbar in *)
-  Crowbar.fix (fun de_bruijn_gen ->
-    let options =
-      [ Crowbar.(map [int] (fun i -> Primitive (PrimInteger (Bigint.of_int i))))
-      ; Crowbar.(map [string] (fun str -> Primitive (PrimString str)))
-      ; Crowbar.(map [list de_bruijn_gen] (fun tms -> Sequence tms))
-      (* TODO: use range *)
-      ; Crowbar.(map [pair
-      ]
-    in
-    let options' = match var_range with
-      | [] -> options
-      | _ ->
-        let var_gen = Crowbar.(dynamic_bind (range (List.length var_range))
-          (fun var_ix -> map [range (List.nth_exn var_range var_ix)]
-            (fun var_num -> Var (var_ix, var_num))))
-        in var_gen :: options
-    in
-    Crowbar.choose options')
- *)
-=======
 let char_gen = Crowbar.(map [range ~min:32 94] Char.of_int_exn)
 let str_gen = Crowbar.(map [list char_gen] String.of_char_list)
 let nonempty_str_gen = Crowbar.(map [char_gen; str_gen]
@@ -52,7 +23,7 @@
   = let open Crowbar in
     let open Primitive in
   let options =
-    [ map [int] (fun i -> PrimInteger (Bigint.of_int i))
+    [ map [int] (fun i -> PrimInteger (Z.of_int i))
     (* TODO: string and float parsing has a couple issues *)
     ; map [str_gen] (fun str -> PrimString str)
     (* ; map [float] (fun f -> PrimFloat f) *)
@@ -95,7 +66,6 @@
 
 let lazy de_bruijn_gen = de_bruijn_gen 0
 *)
->>>>>>> a0dd1d49
 
 (* pattern *)
 
@@ -108,16 +78,6 @@
     ; map [str_gen] (fun name -> Ignored ((), name))
     ])))
 
-<<<<<<< HEAD
-let term_str_conf tm_str =
-  let parser = ParseNominal.whitespace_t ParsePrimitive.t in
-  match ParseUtil.parse_string parser tm_str with
-  | Error _ -> Crowbar.bad_test ()
-  | Ok tm ->
-    let tm_str' = Nominal.pp_term_str Primitive.pp tm in
-    Crowbar.check_eq tm_str tm_str'
-;;
-=======
 (* nominal *)
 
 (*
@@ -135,10 +95,16 @@
 )
 
 let lazy nominal_gen = nominal_gen
+
+let term_str_conf tm_str =
+  let parser = ParseNominal.whitespace_t ParsePrimitive.t in
+  match ParseUtil.parse_string parser tm_str with
+  | Error _ -> Crowbar.bad_test ()
+  | Ok tm ->
+    let tm_str' = Nominal.pp_term_str Primitive.pp tm in
+    Crowbar.check_eq tm_str tm_str'
+;;
 *)
->>>>>>> a0dd1d49
-
-(* testing *)
 
 let add_test ~name ~gen ~f = Crowbar.add_test ~name [ gen ]
   (fun a -> match f a with
